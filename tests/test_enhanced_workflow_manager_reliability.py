--- conflicted
+++ resolved
@@ -26,13 +26,9 @@
 import time
 from datetime import datetime, timedelta
 from pathlib import Path
-<<<<<<< HEAD
-=======
 from unittest.mock import Mock, patch, ANY
->>>>>>> 2ecad5df
 
 import pytest
-# from typing import Set  # Unused import
 
 # Add project paths
 test_dir = Path(__file__).parent
@@ -42,17 +38,16 @@
 
 # Import modules under test
 try:
-    # from workflow_reliability import (  # Module not available
-    #     WorkflowReliabilityManager,
-    #     WorkflowStage,
-    #     HealthStatus,
-    #     SystemHealthCheck,
-    #     WorkflowMonitoringState,
-    #     monitor_workflow,
-    #     create_reliability_manager,
-    # )
-    # from enhanced_workflow_manager import EnhancedWorkflowManager, WorkflowConfiguration  # Module not available
-    raise ImportError("Required modules not available")
+    from workflow_reliability import (
+        WorkflowReliabilityManager,
+        WorkflowStage,
+        HealthStatus,
+        SystemHealthCheck,
+        WorkflowMonitoringState,
+        monitor_workflow,
+        create_reliability_manager,
+    )
+    from enhanced_workflow_manager import EnhancedWorkflowManager, WorkflowConfiguration
 except ImportError as e:
     pytest.skip(f"Required modules not available: {e}", allow_module_level=True)
 
