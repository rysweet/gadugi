--- conflicted
+++ resolved
@@ -9,10 +9,7 @@
 import tempfile
 import os
 import json
-<<<<<<< HEAD
-=======
 from unittest.mock import Mock, patch
->>>>>>> e3b9d04c
 from datetime import datetime
 
 # Import the module under test
