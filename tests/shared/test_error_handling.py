"""
Comprehensive tests for error_handling.py module.
Tests error handling utilities, retry logic, circuit breakers, and recovery patterns.
"""

import logging
import os

# Import the module we're testing
import sys
import time
from datetime import datetime

import pytest
<<<<<<< HEAD
=======
from unittest.mock import call, patch
>>>>>>> e3b9d04c

# For type checking only
from typing import TYPE_CHECKING

if TYPE_CHECKING:
    from claude.shared.utils.error_handling import (
        CircuitBreaker,
        ErrorContext,
        ErrorHandler,
        ErrorSeverity,
        GadugiError,
        NonRecoverableError,
        RecoverableError,
        RetryStrategy,
        graceful_degradation,
        handle_with_fallback,
        retry,
        validate_input,
    )

sys.path.insert(0, os.path.abspath(os.path.join(os.path.dirname(__file__), "../..")))

try:
    from claude.shared.utils.error_handling import (
        CircuitBreaker,
        ErrorContext,
        ErrorHandler,
        ErrorSeverity,
        GadugiError,
        NonRecoverableError,
        RecoverableError,
        RetryStrategy,
        graceful_degradation,
        handle_with_fallback,
        retry,
        validate_input,
    )
except ImportError:
    # If import fails, create stub classes to show what needs to be implemented
    print(
        "Warning: Could not import error_handling module. Tests will define what needs to be implemented."
    )

    from enum import Enum

    # Add logger for stub implementation
    logger = logging.getLogger(__name__)

    class ErrorSeverity(Enum):
        LOW = "low"
        MEDIUM = "medium"
        HIGH = "high"
        CRITICAL = "critical"

    class RetryStrategy(Enum):
        EXPONENTIAL = "exponential"
        LINEAR = "linear"
        FIXED = "fixed"

    class GadugiError(Exception):
        def __init__(self, message, severity=ErrorSeverity.MEDIUM, context=None):
            super().__init__(message)
            self.severity = severity
            self.context = context or {}

    class RecoverableError(GadugiError):
        pass

    class NonRecoverableError(GadugiError):
        def __init__(self, message, context=None):
            super().__init__(message, ErrorSeverity.CRITICAL, context)

    def retry(
        max_attempts=3,
        initial_delay=1.0,
        strategy=None,
        backoff_factor=2.0,
        exceptions=None,
        on_retry=None,
    ):
        def decorator(func):
            def wrapper(*args, **kwargs):
                last_exception = None
                delay = initial_delay

                for attempt in range(max_attempts):
                    try:
                        return func(*args, **kwargs)
                    except Exception as e:
                        last_exception = e

                        # Check if we should retry this exception
                        if exceptions and not isinstance(e, exceptions):
                            raise

                        # Call on_retry callback if provided
                        if on_retry:
                            on_retry(attempt + 1, e)

                        # Don't sleep on the last attempt
                        if attempt < max_attempts - 1:
                            time.sleep(delay)

                            # Calculate next delay based on strategy
                            if strategy == RetryStrategy.EXPONENTIAL:
                                delay = delay * backoff_factor
                            elif strategy == RetryStrategy.LINEAR:
                                delay = initial_delay + initial_delay * (
                                    backoff_factor - 1
                                ) * (attempt + 1)
                            elif strategy == RetryStrategy.FIXED:
                                delay = initial_delay

                # All attempts failed
                if last_exception:
                    raise last_exception
                else:
                    raise RuntimeError("No exception captured")

            return wrapper

        return decorator

    def graceful_degradation(fallback_value=None, exceptions=None, log_errors=True):
        exceptions = exceptions or (Exception,)

        def decorator(func):
            def wrapper(*args, **kwargs):
                try:
                    return func(*args, **kwargs)
                except exceptions as e:
                    if log_errors:
                        logger.error(f"Error in function: {e}")
                    return fallback_value

            return wrapper

        return decorator

    class ErrorHandler:
        def __init__(self):
            self.error_counts = {}
            self.recovery_strategies = {}
            self.error_history = []

        def register_recovery_strategy(self, error_type, strategy):
            self.recovery_strategies[error_type] = strategy

        def handle_error(self, error, context=None):
            # Updated signature to match test usage
            if isinstance(error, Exception):
                error_type = type(error)
                error_key = f"{error_type.__name__}:{str(error)}"

                # Update error counts
                self.error_counts[error_key] = self.error_counts.get(error_key, 0) + 1

                # Add to history
                history_entry = {
                    "error_type": error_type.__name__,
                    "error_message": str(error),
                    "context": context or {},
                    "count": self.error_counts[error_key],
                    "timestamp": datetime.now(),
                }
                self.error_history.append(history_entry)

                # Try recovery strategy
                if error_type in self.recovery_strategies:
                    return self.recovery_strategies[error_type](error, context)
                else:
                    raise error
            else:
                # Handle ErrorContext objects
                error_type = type(error.error).__name__
                self.error_history.append(error)
                if error_type in self.recovery_strategies:
                    return self.recovery_strategies[error_type](error)

        def get_error_statistics(self):
            total_errors = sum(self.error_counts.values())
            unique_errors = len(self.error_counts)
            top_errors = sorted(
                self.error_counts.items(), key=lambda x: x[1], reverse=True
            )
            recent_errors = self.error_history[-10:]

            return {
                "total_errors": total_errors,
                "unique_errors": unique_errors,
                "top_errors": top_errors,
                "recent_errors": recent_errors,
            }

        def reset_statistics(self):
            self.error_counts.clear()
            self.error_history.clear()

    class CircuitBreaker:
        def __init__(self, failure_threshold=5, recovery_timeout=60.0, *args, **kwargs):
            self.failure_threshold = failure_threshold
            self.recovery_timeout = recovery_timeout
            self.failure_count = 0
            self.last_failure_time = None
            self.is_open = False

        def __call__(self, func):
            def wrapper(*args, **kwargs):
                if self.is_open:
                    # Check if we should try to recover
                    if self.last_failure_time:
                        elapsed = (
                            datetime.now() - self.last_failure_time
                        ).total_seconds()
                        if elapsed >= self.recovery_timeout:
                            # Try to recover
                            self.is_open = False
                            self.failure_count = 0
                            self.last_failure_time = None
                        else:
                            raise NonRecoverableError("Circuit breaker open")
                    else:
                        raise NonRecoverableError("Circuit breaker open")

                try:
                    result = func(*args, **kwargs)
                    # Success resets failure count
                    self.failure_count = 0
                    self.last_failure_time = None
                    return result
                except Exception:
                    self.failure_count += 1
                    self.last_failure_time = datetime.now()

                    if self.failure_count >= self.failure_threshold:
                        self.is_open = True

                    raise

            return wrapper

        def reset(self):
            self.failure_count = 0
            self.last_failure_time = None
            self.is_open = False

    def handle_with_fallback(primary, fallback, exceptions=None):
        exceptions = exceptions or (Exception,)
        try:
            return primary()
        except exceptions as e:
            logger.warning(f"Primary function failed, using fallback: {e}")
            return fallback()

    class ErrorContext:
        def __init__(self, operation_name, cleanup_func=None, suppress_errors=False):
            self.operation_name = operation_name
            self.cleanup_func = cleanup_func
            self.suppress_errors = suppress_errors
            self.error = None

        def __enter__(self):
            logger.debug(f"Starting operation: {self.operation_name}")
            return self

        def __exit__(self, exc_type, exc_val, exc_tb):
            if exc_val:
                self.error = exc_val
                logger.error(f"Error in {self.operation_name}: {exc_val}")

                # Run cleanup if provided
                if self.cleanup_func:
                    try:
                        self.cleanup_func()
                    except Exception as cleanup_error:
                        logger.error(
                            f"Cleanup failed for {self.operation_name}: {cleanup_error}"
                        )

                # Suppress errors if requested
                if self.suppress_errors:
                    return True
            else:
                logger.debug(f"Completed operation: {self.operation_name}")

            return False

    def validate_input(validators):
        def decorator(func):
            def wrapper(*args, **kwargs):
                # Get function signature info
                import inspect

                sig = inspect.signature(func)
                bound_args = sig.bind(*args, **kwargs)
                bound_args.apply_defaults()

                # Validate each parameter
                for param_name, validator in validators.items():
                    if param_name in bound_args.arguments:
                        value = bound_args.arguments[param_name]
                        if not validator(value):
                            raise ValueError(f"Invalid value for {param_name}: {value}")

                return func(*args, **kwargs)

            return wrapper

        return decorator


class TestErrorSeverity:
    """Test ErrorSeverity enum."""

    def test_error_severity_values(self) -> None:
        """Test error severity enum values."""
        assert ErrorSeverity.LOW.value == "low"
        assert ErrorSeverity.MEDIUM.value == "medium"
        assert ErrorSeverity.HIGH.value == "high"
        assert ErrorSeverity.CRITICAL.value == "critical"

    def test_error_severity_ordering(self) -> None:
        """Test that we can compare severities."""
        severities = [
            ErrorSeverity.LOW,
            ErrorSeverity.MEDIUM,
            ErrorSeverity.HIGH,
            ErrorSeverity.CRITICAL,
        ]
        assert len(severities) == 4
        assert ErrorSeverity.CRITICAL != ErrorSeverity.LOW


class TestRetryStrategy:
    """Test RetryStrategy enum."""

    def test_retry_strategy_values(self):
        """Test retry strategy enum values."""
        assert RetryStrategy.EXPONENTIAL.value == "exponential"
        assert RetryStrategy.LINEAR.value == "linear"
        assert RetryStrategy.FIXED.value == "fixed"

    def test_retry_strategy_count(self):
        """Test all retry strategies are defined."""
        strategies = list(RetryStrategy)
        assert len(strategies) == 3


class TestGadugiError:
    """Test GadugiError base exception."""

    def test_gadugi_error_basic(self):
        """Test basic GadugiError creation."""
        error = GadugiError("Test error")
        assert str(error) == "Test error"
        assert error.severity == ErrorSeverity.MEDIUM
        assert error.context == {}

    def test_gadugi_error_with_severity(self):
        """Test GadugiError with custom severity."""
        error = GadugiError("Critical error", ErrorSeverity.CRITICAL)
        assert error.severity == ErrorSeverity.CRITICAL

    def test_gadugi_error_with_context(self):
        """Test GadugiError with context."""
        context = {"operation": "test_op", "data": {"key": "value"}}
        error = GadugiError("Error with context", context=context)
        assert error.context == context

    def test_gadugi_error_inheritance(self):
        """Test GadugiError inherits from Exception."""
        error = GadugiError("Test")
        assert isinstance(error, Exception)


class TestRecoverableError:
    """Test RecoverableError exception."""

    def test_recoverable_error_creation(self):
        """Test RecoverableError creation."""
        error = RecoverableError("Recoverable error")
        assert isinstance(error, GadugiError)
        assert str(error) == "Recoverable error"

    def test_recoverable_error_with_context(self):
        """Test RecoverableError with context."""
        context = {"retry_count": 2}
        error = RecoverableError("Network timeout", context=context)
        assert error.context == context


class TestNonRecoverableError:
    """Test NonRecoverableError exception."""

    def test_non_recoverable_error_creation(self):
        """Test NonRecoverableError creation."""
        error = NonRecoverableError("Fatal error")
        assert isinstance(error, GadugiError)
        assert error.severity == ErrorSeverity.CRITICAL
        assert str(error) == "Fatal error"

    def test_non_recoverable_error_with_context(self):
        """Test NonRecoverableError with context."""
        context = {"system_state": "corrupted"}
        error = NonRecoverableError("System corrupted", context)
        assert error.context == context
        assert error.severity == ErrorSeverity.CRITICAL


class TestRetryDecorator:
    """Test retry decorator functionality."""

    def test_retry_success_first_attempt(self):
        """Test retry decorator with immediate success."""
        call_count = 0

        @retry(max_attempts=3)
        def success_func():
            nonlocal call_count
            call_count += 1
            return "success"

        result = success_func()
        assert result == "success"
        assert call_count == 1

    def test_retry_success_after_failures(self):
        """Test retry decorator succeeding after failures."""
        call_count = 0

        @retry(max_attempts=3, initial_delay=0.01)
        def eventual_success():
            nonlocal call_count
            call_count += 1
            if call_count < 3:
                raise ValueError("Not yet")
            return "success"

        result = eventual_success()
        assert result == "success"
        assert call_count == 3

    def test_retry_max_attempts_exceeded(self):
        """Test retry decorator failing after max attempts."""
        call_count = 0

        @retry(max_attempts=2, initial_delay=0.01)
        def always_fails():
            nonlocal call_count
            call_count += 1
            raise ValueError("Always fails")

        with pytest.raises(ValueError, match="Always fails"):
            always_fails()
        assert call_count == 2

    def test_retry_exponential_backoff(self):
        """Test retry with exponential backoff."""
        delays = []

        def mock_sleep(delay):
            delays.append(delay)

        with patch("time.sleep", side_effect=mock_sleep):

            @retry(
                max_attempts=3,
                initial_delay=0.1,
                strategy=RetryStrategy.EXPONENTIAL,
                backoff_factor=2.0,
            )
            def always_fails():
                raise ValueError("Test")

            with pytest.raises(ValueError):
                always_fails()

        assert len(delays) == 2  # 3 attempts = 2 delays
        assert delays[0] == 0.1
        assert delays[1] == 0.2  # 0.1 * 2.0

    def test_retry_linear_backoff(self):
        """Test retry with linear backoff."""
        delays = []

        def mock_sleep(delay):
            delays.append(delay)

        with patch("time.sleep", side_effect=mock_sleep):

            @retry(
                max_attempts=3,
                initial_delay=0.1,
                strategy=RetryStrategy.LINEAR,
                backoff_factor=2.0,
            )
            def always_fails():
                raise ValueError("Test")

            with pytest.raises(ValueError):
                always_fails()

        assert len(delays) == 2
        assert delays[0] == 0.1
        assert delays[1] == 0.2  # 0.1 + 0.1 * (2.0 - 1)

    def test_retry_fixed_backoff(self):
        """Test retry with fixed backoff."""
        delays = []

        def mock_sleep(delay):
            delays.append(delay)

        with patch("time.sleep", side_effect=mock_sleep):

            @retry(max_attempts=3, initial_delay=0.1, strategy=RetryStrategy.FIXED)
            def always_fails():
                raise ValueError("Test")

            with pytest.raises(ValueError):
                always_fails()

        assert len(delays) == 2
        assert all(delay == 0.1 for delay in delays)

    def test_retry_specific_exceptions(self):
        """Test retry only catches specified exceptions."""
        call_count = 0

        @retry(max_attempts=3, initial_delay=0.01, exceptions=(ValueError,))
        def mixed_failures():
            nonlocal call_count
            call_count += 1
            if call_count == 1:
                raise ValueError("Retry this")
            elif call_count == 2:
                raise TypeError("Don't retry this")
            return "success"

        with pytest.raises(TypeError):
            mixed_failures()
        assert call_count == 2

    def test_retry_on_retry_callback(self):
        """Test retry calls on_retry callback."""
        retry_calls = []

        def on_retry_callback(attempt, error):
            retry_calls.append((attempt, str(error)))

        @retry(max_attempts=3, initial_delay=0.01, on_retry=on_retry_callback)
        def fails_twice():
            if len(retry_calls) < 2:
                raise ValueError(f"Failure {len(retry_calls) + 1}")
            return "success"

        result = fails_twice()
        assert result == "success"
        assert len(retry_calls) == 2
        assert retry_calls[0] == (1, "Failure 1")
        assert retry_calls[1] == (2, "Failure 2")


class TestGracefulDegradation:
    """Test graceful degradation decorator."""

    def test_graceful_degradation_success(self):
        """Test graceful degradation with successful operation."""

        @graceful_degradation(fallback_value="fallback")
        def success_func():
            return "success"

        result = success_func()
        assert result == "success"

    def test_graceful_degradation_with_fallback(self):
        """Test graceful degradation returns fallback on error."""

        @graceful_degradation(fallback_value="fallback")
        def failing_func():
            raise ValueError("Error")

        result = failing_func()
        assert result == "fallback"

    def test_graceful_degradation_none_fallback(self):
        """Test graceful degradation with None fallback."""

        @graceful_degradation()
        def failing_func():
            raise ValueError("Error")

        result = failing_func()
        assert result is None

    def test_graceful_degradation_specific_exceptions(self):
        """Test graceful degradation only handles specified exceptions."""

        @graceful_degradation(fallback_value="fallback", exceptions=(ValueError,))
        def mixed_failures():
            raise TypeError("Not handled")

        with pytest.raises(TypeError):
            mixed_failures()

    def test_graceful_degradation_logging(self):
        """Test graceful degradation logs errors."""
        with patch("claude.shared.utils.error_handling.logger") as mock_logger:

            @graceful_degradation(fallback_value="fallback", log_errors=True)
            def failing_func():
                raise ValueError("Test error")

            result = failing_func()
            assert result == "fallback"
            mock_logger.error.assert_called_once()

    def test_graceful_degradation_no_logging(self):
        """Test graceful degradation without logging."""
        with patch("claude.shared.utils.error_handling.logger") as mock_logger:

            @graceful_degradation(fallback_value="fallback", log_errors=False)
            def failing_func():
                raise ValueError("Test error")

            result = failing_func()
            assert result == "fallback"
            mock_logger.error.assert_not_called()


class TestErrorHandler:
    """Test ErrorHandler class."""

    def test_error_handler_init(self):
        """Test ErrorHandler initialization."""
        handler = ErrorHandler()
        assert handler.error_counts == {}
        assert handler.recovery_strategies == {}
        assert handler.error_history == []

    def test_register_recovery_strategy(self):
        """Test registering recovery strategy."""
        handler = ErrorHandler()

        def recovery_func(error, context):
            return "recovered"

        handler.register_recovery_strategy(ValueError, recovery_func)
        assert ValueError in handler.recovery_strategies
        assert handler.recovery_strategies[ValueError] == recovery_func

    def test_handle_error_with_recovery(self):
        """Test error handling with recovery strategy."""
        handler = ErrorHandler()

        def recovery_func(error, context):
            return f"recovered from {error}"

        handler.register_recovery_strategy(ValueError, recovery_func)

        error = ValueError("test error")
        context = {"operation": "test"}

        result = handler.handle_error(error, context)
        assert result == "recovered from test error"

    def test_handle_error_without_recovery(self):
        """Test error handling without recovery strategy."""
        handler = ErrorHandler()
        error = ValueError("test error")
        context = {"operation": "test"}

        with pytest.raises(ValueError):
            handler.handle_error(error, context)

    def test_error_counting(self):
        """Test error counting functionality."""
        handler = ErrorHandler()

        def dummy_recovery(error, context):
            return "recovered"

        handler.register_recovery_strategy(ValueError, dummy_recovery)

        error1 = ValueError("error 1")
        error2 = ValueError("error 1")  # Same error
        error3 = ValueError("error 2")  # Different error

        handler.handle_error(error1, {})
        handler.handle_error(error2, {})
        handler.handle_error(error3, {})

        assert handler.error_counts["ValueError:error 1"] == 2
        assert handler.error_counts["ValueError:error 2"] == 1

    def test_error_history(self):
        """Test error history tracking."""
        handler = ErrorHandler()

        def dummy_recovery(error, context):
            return "recovered"

        handler.register_recovery_strategy(ValueError, dummy_recovery)

        error = ValueError("test error")
        context = {"operation": "test_op"}

        handler.handle_error(error, context)

        assert len(handler.error_history) == 1
        history_entry = handler.error_history[0]
        assert history_entry["error_type"] == "ValueError"
        assert history_entry["error_message"] == "test error"
        assert history_entry["context"] == context
        assert history_entry["count"] == 1
        assert "timestamp" in history_entry

    def test_get_error_statistics(self):
        """Test error statistics generation."""
        handler = ErrorHandler()

        def dummy_recovery(error, context):
            return "recovered"

        handler.register_recovery_strategy(ValueError, dummy_recovery)
        handler.register_recovery_strategy(TypeError, dummy_recovery)

        # Generate some errors
        handler.handle_error(ValueError("error 1"), {})
        handler.handle_error(ValueError("error 1"), {})
        handler.handle_error(TypeError("error 2"), {})

        stats = handler.get_error_statistics()

        assert stats["total_errors"] == 3
        assert stats["unique_errors"] == 2
        assert len(stats["top_errors"]) == 2
        assert stats["top_errors"][0][0] == "ValueError:error 1"
        assert stats["top_errors"][0][1] == 2
        assert len(stats["recent_errors"]) == 3

    def test_reset_statistics(self):
        """Test resetting error statistics."""
        handler = ErrorHandler()

        def dummy_recovery(error, context):
            return "recovered"

        handler.register_recovery_strategy(ValueError, dummy_recovery)

        handler.handle_error(ValueError("test"), {})
        assert len(handler.error_counts) > 0
        assert len(handler.error_history) > 0

        handler.reset_statistics()
        assert len(handler.error_counts) == 0
        assert len(handler.error_history) == 0


class TestCircuitBreaker:
    """Test CircuitBreaker class."""

    def test_circuit_breaker_init(self):
        """Test CircuitBreaker initialization."""
        cb = CircuitBreaker(failure_threshold=3, recovery_timeout=30.0)
        assert cb.failure_threshold == 3
        assert cb.recovery_timeout == 30.0
        assert cb.failure_count == 0
        assert cb.last_failure_time is None
        assert cb.is_open is False

    def test_circuit_breaker_success(self):
        """Test circuit breaker with successful operations."""
        cb = CircuitBreaker()

        @cb
        def success_func():
            return "success"

        result = success_func()
        assert result == "success"
        assert cb.failure_count == 0
        assert not cb.is_open

    def test_circuit_breaker_failure_threshold(self):
        """Test circuit breaker opens after failure threshold."""
        cb = CircuitBreaker(failure_threshold=2)

        @cb
        def failing_func():
            raise ValueError("Test error")

        # First failure
        with pytest.raises(ValueError):
            failing_func()
        assert cb.failure_count == 1
        assert not cb.is_open

        # Second failure - should open circuit
        with pytest.raises(ValueError):
            failing_func()
        assert cb.failure_count == 2
        assert cb.is_open

        # Third call - should fail fast
        with pytest.raises(NonRecoverableError, match="Circuit breaker open"):
            failing_func()

    def test_circuit_breaker_recovery(self):
        """Test circuit breaker recovery after timeout."""
        cb = CircuitBreaker(failure_threshold=1, recovery_timeout=0.1)

        call_count = 0

        @cb
        def conditional_func():
            nonlocal call_count
            call_count += 1
            # First call will fail, later calls (after recovery) will succeed
            if call_count == 1:
                raise ValueError("Test error")
            return "success"

        # Trigger failure to open circuit
        with pytest.raises(ValueError):
            conditional_func()
        assert cb.is_open

        # Wait for recovery timeout
        time.sleep(0.2)

        # Should recover and succeed
        result = conditional_func()
        assert result == "success"
        assert cb.failure_count == 0
        assert not cb.is_open

    def test_circuit_breaker_reset_on_success(self):
        """Test circuit breaker resets failure count on success."""
        cb = CircuitBreaker(failure_threshold=3)

        call_count = 0

        @cb
        def sometimes_fails():
            nonlocal call_count
            call_count += 1
            if call_count <= 2:
                raise ValueError("Fail")
            return "success"

        # Two failures
        with pytest.raises(ValueError):
            sometimes_fails()
        with pytest.raises(ValueError):
            sometimes_fails()
        assert cb.failure_count == 2

        # Success should reset
        result = sometimes_fails()
        assert result == "success"
        assert cb.failure_count == 0

    def test_circuit_breaker_reset_method(self):
        """Test circuit breaker manual reset."""
        cb = CircuitBreaker(failure_threshold=1)

        @cb
        def failing_func():
            raise ValueError("Test error")

        # Open circuit
        with pytest.raises(ValueError):
            failing_func()
        assert cb.is_open

        # Manual reset
        cb.reset()
        assert not cb.is_open
        assert cb.failure_count == 0
        assert cb.last_failure_time is None


class TestHandleWithFallback:
    """Test handle_with_fallback function."""

    def test_handle_with_fallback_success(self):
        """Test fallback handler with successful primary function."""

        def primary():
            return "primary result"

        def fallback():
            return "fallback result"

        result = handle_with_fallback(primary, fallback)
        assert result == "primary result"

    def test_handle_with_fallback_failure(self):
        """Test fallback handler with failing primary function."""

        def primary():
            raise ValueError("Primary failed")

        def fallback():
            return "fallback result"

        result = handle_with_fallback(primary, fallback)
        assert result == "fallback result"

    def test_handle_with_fallback_specific_exceptions(self):
        """Test fallback handler with specific exception types."""

        def primary():
            raise TypeError("Wrong type")

        def fallback():
            return "fallback result"

        # Should not catch TypeError if only ValueError is specified
        with pytest.raises(TypeError):
            handle_with_fallback(primary, fallback, exceptions=(ValueError,))

        # Should catch TypeError if specified
        result = handle_with_fallback(primary, fallback, exceptions=(TypeError,))
        assert result == "fallback result"

    def test_handle_with_fallback_logging(self):
        """Test fallback handler logs warnings."""
        with patch("claude.shared.utils.error_handling.logger") as mock_logger:

            def primary():
                raise ValueError("Primary failed")

            def fallback():
                return "fallback result"

            result = handle_with_fallback(primary, fallback)
            assert result == "fallback result"
            mock_logger.warning.assert_called_once()


class TestErrorContext:
    """Test ErrorContext context manager."""

    def test_error_context_success(self):
        """Test ErrorContext with successful operation."""
        with patch("claude.shared.utils.error_handling.logger") as mock_logger:
            with ErrorContext("test operation") as ctx:
                result = "success"

            assert ctx.error is None
            mock_logger.debug.assert_has_calls(
                [
                    call("Starting operation: test operation"),
                    call("Completed operation: test operation"),
                ]
            )

    def test_error_context_with_error(self):
        """Test ErrorContext with error."""
        with patch("claude.shared.utils.error_handling.logger") as mock_logger:
            with pytest.raises(ValueError):
                with ErrorContext("test operation") as ctx:
                    raise ValueError("Test error")

            assert isinstance(ctx.error, ValueError)
            mock_logger.error.assert_called_with("Error in test operation: Test error")

    def test_error_context_with_cleanup(self):
        """Test ErrorContext with cleanup function."""
        cleanup_called = False

        def cleanup_func():
            nonlocal cleanup_called
            cleanup_called = True

        with pytest.raises(ValueError):
            with ErrorContext("test operation", cleanup_func):
                raise ValueError("Test error")

        assert cleanup_called

    def test_error_context_cleanup_failure(self):
        """Test ErrorContext handles cleanup function failures."""

        def failing_cleanup():
            raise RuntimeError("Cleanup failed")

        with patch("claude.shared.utils.error_handling.logger") as mock_logger:
            with pytest.raises(ValueError):
                with ErrorContext("test operation", failing_cleanup):
                    raise ValueError("Test error")

            # Should log both the original error and cleanup failure
            assert mock_logger.error.call_count == 2

    def test_error_context_suppress_errors(self):
        """Test ErrorContext with error suppression."""
        with ErrorContext("test operation", None, True) as ctx:
            raise ValueError("Test error")

        assert isinstance(ctx.error, ValueError)
        # Should not raise the exception

    def test_error_context_without_suppression(self):
        """Test ErrorContext without error suppression (default)."""
        with pytest.raises(ValueError):
            with ErrorContext("test operation"):
                raise ValueError("Test error")


class TestValidateInput:
    """Test validate_input decorator."""

    def test_validate_input_success(self):
        """Test input validation with valid inputs."""

        @validate_input({"x": lambda x: x > 0, "y": lambda y: isinstance(y, str)})
        def test_func(x, y):
            return f"{x}: {y}"

        result = test_func(5, "hello")
        assert result == "5: hello"

    def test_validate_input_failure(self):
        """Test input validation with invalid inputs."""

        @validate_input({"x": lambda x: x > 0})
        def test_func(x):
            return x

        with pytest.raises(ValueError, match="Invalid value for x: -1"):
            test_func(-1)

    def test_validate_input_with_defaults(self):
        """Test input validation with default parameters."""

        @validate_input({"x": lambda x: x > 0, "y": lambda y: len(y) > 0})
        def test_func(x, y="default"):
            return f"{x}: {y}"

        result = test_func(5)
        assert result == "5: default"

    def test_validate_input_kwargs(self):
        """Test input validation with keyword arguments."""

        @validate_input({"x": lambda x: x > 0, "y": lambda y: isinstance(y, str)})
        def test_func(x, y):
            return f"{x}: {y}"

        result = test_func(x=5, y="hello")
        assert result == "5: hello"

    def test_validate_input_partial_validation(self):
        """Test input validation only validates specified parameters."""

        @validate_input({"x": lambda x: x > 0})
        def test_func(x, y):
            return f"{x}: {y}"

        # Should not validate 'y' parameter
        result = test_func(5, -1)
        assert result == "5: -1"

    def test_validate_input_missing_parameter(self):
        """Test input validation with missing parameter in validation rules."""

        @validate_input({"z": lambda z: z > 0})  # 'z' not in function signature
        def test_func(x, y):
            return f"{x}: {y}"

        # Should work fine, just ignores unknown parameter
        result = test_func(5, "hello")
        assert result == "5: hello"


class TestErrorHandlingIntegration:
    """Integration tests for error handling components."""

    @pytest.mark.integration
    def test_complete_error_handling_workflow(self):
        """Test complete error handling workflow."""
        handler = ErrorHandler()
        cb = CircuitBreaker(failure_threshold=2, recovery_timeout=0.1)

        # Register recovery strategy
        def recovery_strategy(error, context):
            return f"recovered from {error}"

        handler.register_recovery_strategy(ValueError, recovery_strategy)

        # Simple circuit breaker test
        @cb
        def simple_failing_func():
            raise ValueError("Test failure")

        # First failure
        with pytest.raises(ValueError):
            simple_failing_func()
        assert cb.failure_count == 1
        assert not cb.is_open

        # Second failure - should open circuit
        with pytest.raises(ValueError):
            simple_failing_func()
        assert cb.failure_count == 2
        assert cb.is_open

        # Third attempt - should fail fast
        with pytest.raises(NonRecoverableError):
            simple_failing_func()

        # Test error handling
        error = ValueError("test error")
        result = handler.handle_error(error, {"operation": "test"})
        assert result == "recovered from test error"

    @pytest.mark.integration
    def test_error_handling_with_context_manager(self):
        """Test error handling with context manager."""
        handler = ErrorHandler()
        cleanup_called = False

        def cleanup_func():
            nonlocal cleanup_called
            cleanup_called = True

        def recovery_strategy(error, context):
            return "recovered"

        handler.register_recovery_strategy(ValueError, recovery_strategy)

        # Test error context with handler
        with ErrorContext(
            "test operation", cleanup_func=cleanup_func, suppress_errors=True
        ) as ctx:
            raise ValueError("Test error")

        assert cleanup_called
        assert isinstance(ctx.error, ValueError)

        # Use handler to recover from the error
        result = handler.handle_error(ctx.error, {"operation": "test"})
        assert result == "recovered"

    @pytest.mark.integration
    def test_comprehensive_retry_with_circuit_breaker(self):
        """Test comprehensive retry logic with circuit breaker."""
        cb = CircuitBreaker(failure_threshold=2, recovery_timeout=0.1)

        # Test graceful degradation separately from circuit breaker
        @graceful_degradation(fallback_value="graceful_fallback")
        def graceful_func():
            raise ValueError("Always fails")

        result = graceful_func()
        assert result == "graceful_fallback"

        # Test circuit breaker separately
        @cb
        def circuit_func():
            raise ValueError("Always fails")

        # First failure
        with pytest.raises(ValueError):
            circuit_func()
        assert cb.failure_count == 1

        # Second failure - should open circuit
        with pytest.raises(ValueError):
            circuit_func()
        assert cb.failure_count == 2
        assert cb.is_open<|MERGE_RESOLUTION|>--- conflicted
+++ resolved
@@ -12,10 +12,7 @@
 from datetime import datetime
 
 import pytest
-<<<<<<< HEAD
-=======
 from unittest.mock import call, patch
->>>>>>> e3b9d04c
 
 # For type checking only
 from typing import TYPE_CHECKING
