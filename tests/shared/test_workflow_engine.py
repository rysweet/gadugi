--- conflicted
+++ resolved
@@ -9,10 +9,7 @@
 import tempfile
 import os
 import json
-<<<<<<< HEAD
-=======
 import subprocess
->>>>>>> 1ad1560b
 from unittest.mock import Mock, patch
 
 # Import the module under test
