--- conflicted
+++ resolved
@@ -9,10 +9,7 @@
 import tempfile
 import os
 import json
-<<<<<<< HEAD
-=======
 from unittest.mock import Mock, patch
->>>>>>> e3b9d04c
 
 # Import the module under test
 import sys
