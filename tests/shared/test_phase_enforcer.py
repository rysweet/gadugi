--- conflicted
+++ resolved
@@ -9,10 +9,7 @@
 import os
 import json
 import time
-<<<<<<< HEAD
-=======
 from unittest.mock import Mock, patch
->>>>>>> 2ecad5df
 
 # Import the module under test
 
