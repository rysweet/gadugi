"""
Unit tests for PhaseEnforcer

Tests the phase enforcement system that guarantees Phase 9 and 10
execution without manual intervention.
"""

import pytest
import os
import json
import time
<<<<<<< HEAD
=======
from unittest.mock import Mock, patch
>>>>>>> e3b9d04c

# Import the module under test

# sys.path manipulation removed to ensure consistent package imports

from claude.shared.phase_enforcer import (
    PhaseEnforcer,
    EnforcementRule,
    EnforcementResult,
    enforce_phase_9,
    enforce_phase_10,
)

# Import workflow engine for WorkflowPhase and WorkflowState
from claude.shared.workflow_engine import WorkflowPhase, WorkflowState


class TestPhaseEnforcer:
    """Test suite for PhaseEnforcer class"""

    def setup_method(self):
        """Setup test environment before each test"""
        self.enforcer = PhaseEnforcer()
        self.test_pr_number = 123

        # Create test workflow state
        self.workflow_state = WorkflowState(
            task_id="test-enforcement",
            prompt_file="test_prompt.md",
            current_phase=WorkflowPhase.CODE_REVIEW,
            completed_phases=[WorkflowPhase.INIT, WorkflowPhase.BRANCH_CREATION],
            pr_number=self.test_pr_number,
            branch_name="test-branch",  # Add branch_name for branch_pushed condition
        )

    def test_phase_enforcer_initialization(self):
        """Test PhaseEnforcer initialization with default rules"""
        enforcer = PhaseEnforcer()

        # Check default enforcement rules exist
        assert "CODE_REVIEW" in enforcer.enforcement_rules
        assert "REVIEW_RESPONSE" in enforcer.enforcement_rules

        # Check code review rule configuration
        code_review_rule = enforcer.enforcement_rules["CODE_REVIEW"]
        assert code_review_rule.phase == WorkflowPhase.CODE_REVIEW
        assert code_review_rule.max_attempts == 3
        assert code_review_rule.timeout_seconds == 900
        assert "pr_exists" in code_review_rule.required_conditions
        assert "branch_pushed" in code_review_rule.required_conditions

        # Check review response rule configuration
        review_rule = enforcer.enforcement_rules["REVIEW_RESPONSE"]
        assert review_rule.phase == WorkflowPhase.REVIEW_RESPONSE
        assert review_rule.max_attempts == 3
        assert code_review_rule.timeout_seconds == 900
        assert "code_review_completed" in review_rule.required_conditions

        # Check circuit breaker configuration
        assert enforcer.circuit_breaker_threshold == 5
        assert enforcer.circuit_breaker_timeout == 300
        assert enforcer.circuit_breaker_state == {}

        # Check monitoring setup
        assert enforcer.enforcement_log == []
        assert enforcer.performance_metrics == {}

    def test_enforcement_rule_creation(self):
        """Test EnforcementRule creation and properties"""
        rule = EnforcementRule(
            phase=WorkflowPhase.CODE_REVIEW,
            max_attempts=5,
            timeout_seconds=1200,
            retry_delay_seconds=60,
            required_conditions=["pr_exists", "branch_pushed"],
        )

        assert rule.phase == WorkflowPhase.CODE_REVIEW
        assert rule.max_attempts == 5
        assert rule.timeout_seconds == 1200
        assert rule.retry_delay_seconds == 60
        assert rule.required_conditions == ["pr_exists", "branch_pushed"]
        assert rule.enforcement_action is None

    def test_enforcement_result_creation(self):
        """Test EnforcementResult creation and properties"""
        result = EnforcementResult(
            phase=WorkflowPhase.CODE_REVIEW,
            success=True,
            attempts=2,
            total_time=45.5,
            error_message=None,
            details={"method": "claude_agent", "pr_number": 123},
        )

        assert result.phase == WorkflowPhase.CODE_REVIEW
        assert result.success is True
        assert result.attempts == 2
        assert result.total_time == 45.5
        assert result.error_message is None
        assert result.details["method"] == "claude_agent"
        assert result.details["pr_number"] == 123

    def test_check_required_conditions_success(self):
        """Test required conditions checking when all conditions are met"""
        conditions = ["pr_exists", "branch_pushed"]

        # Workflow state with all required conditions
        workflow_state = WorkflowState(
            task_id="test-conditions",
            prompt_file="test.md",
            current_phase=WorkflowPhase.CODE_REVIEW,
            completed_phases=[],
            pr_number=123,
            branch_name="feature/test-branch",
        )

        conditions_met, missing = self.enforcer._check_required_conditions(
            conditions, workflow_state, {}
        )

        assert conditions_met is True
        assert missing == []

    def test_check_required_conditions_missing_pr(self):
        """Test required conditions checking when PR is missing"""
        conditions = ["pr_exists", "branch_pushed"]

        # Workflow state without PR number
        workflow_state = WorkflowState(
            task_id="test-no-pr",
            prompt_file="test.md",
            current_phase=WorkflowPhase.CODE_REVIEW,
            completed_phases=[],
            pr_number=None,  # Missing PR
            branch_name="feature/test-branch",
        )

        conditions_met, missing = self.enforcer._check_required_conditions(
            conditions, workflow_state, {}
        )

        assert conditions_met is False
        assert "pr_exists" in missing

    def test_check_required_conditions_missing_branch(self):
        """Test required conditions checking when branch is missing"""
        conditions = ["pr_exists", "branch_pushed"]

        # Workflow state without branch name
        workflow_state = WorkflowState(
            task_id="test-no-branch",
            prompt_file="test.md",
            current_phase=WorkflowPhase.CODE_REVIEW,
            completed_phases=[],
            pr_number=123,
            branch_name=None,  # Missing branch
        )

        conditions_met, missing = self.enforcer._check_required_conditions(
            conditions, workflow_state, {}
        )

        assert conditions_met is False
        assert "branch_pushed" in missing

    def test_check_required_conditions_code_review_completed(self):
        """Test code review completion condition checking"""
        conditions = ["code_review_completed"]

        # Workflow state with code review completed
        workflow_state = WorkflowState(
            task_id="test-review-complete",
            prompt_file="test.md",
            current_phase=WorkflowPhase.REVIEW_RESPONSE,
            completed_phases=[WorkflowPhase.CODE_REVIEW],  # Code review completed
            pr_number=123,
        )

        conditions_met, missing = self.enforcer._check_required_conditions(
            conditions, workflow_state, {}
        )

        assert conditions_met is True
        assert missing == []

    def test_circuit_breaker_initially_closed(self):
        """Test circuit breaker is initially closed (not open)"""
        is_open = self.enforcer._is_circuit_breaker_open(WorkflowPhase.CODE_REVIEW)
        assert is_open is False

    def test_circuit_breaker_opens_after_failures(self):
        """Test circuit breaker opens after threshold failures"""
        phase = WorkflowPhase.CODE_REVIEW

        # Record failures up to threshold
        for _ in range(self.enforcer.circuit_breaker_threshold):
            self.enforcer._record_circuit_breaker_failure(phase)

        # Circuit breaker should now be open
        is_open = self.enforcer._is_circuit_breaker_open(phase)
        assert is_open is True

    def test_circuit_breaker_resets_after_timeout(self):
        """Test circuit breaker resets after timeout period"""
        phase = WorkflowPhase.CODE_REVIEW

        # Record failures to open circuit breaker
        for _ in range(self.enforcer.circuit_breaker_threshold):
            self.enforcer._record_circuit_breaker_failure(phase)

        # Manually set last failure time to simulate timeout
        phase_name = phase.name
        self.enforcer.circuit_breaker_state[phase_name]["last_failure"] = (
            time.time() - self.enforcer.circuit_breaker_timeout - 1
        )

        # Circuit breaker should now be closed (reset)
        is_open = self.enforcer._is_circuit_breaker_open(phase)
        assert is_open is False

    def test_circuit_breaker_reset_on_success(self):
        """Test circuit breaker resets on successful execution"""
        phase = WorkflowPhase.CODE_REVIEW

        # Record some failures
        for _ in range(2):
            self.enforcer._record_circuit_breaker_failure(phase)

        # Reset on success
        self.enforcer._reset_circuit_breaker(phase)

        # Check that failures are reset
        phase_name = phase.name
        assert self.enforcer.circuit_breaker_state[phase_name]["failures"] == 0
        assert self.enforcer.circuit_breaker_state[phase_name]["last_failure"] is None

    @patch("subprocess.run")
    def test_enforce_code_review_claude_agent_success(self, mock_subprocess):
        """Test successful code review enforcement via Claude agent"""
        # Mock successful Claude CLI invocation
        mock_subprocess.return_value = Mock(
            returncode=0, stdout="Code review completed successfully", stderr=""
        )

        success, message, details = self.enforcer._enforce_code_review(
            self.workflow_state, {}
        )

        assert success is True
        assert "code review completed" in message.lower()
        assert details["method"] == "claude_agent"
        assert details["pr_number"] == self.test_pr_number

        # Verify Claude CLI was called correctly
        mock_subprocess.assert_called_once()
        call_args = mock_subprocess.call_args[0][0]
        assert "claude" in call_args
        assert "-p" in call_args

    @patch("subprocess.run")
    def test_enforce_code_review_script_fallback(self, mock_subprocess):
        """Test code review enforcement fallback to script"""
        # Mock Claude CLI failure, script success
        mock_subprocess.side_effect = [
            Mock(returncode=1, stdout="", stderr="Claude failed"),  # Claude fails
            Mock(returncode=0, stdout="Script success", stderr=""),  # Script succeeds
        ]

        # Mock script file existence
        with patch("os.path.exists", return_value=True):
            success, message, details = self.enforcer._enforce_code_review(
                self.workflow_state, {}
            )

        assert success is True
        assert "enforced via script" in message.lower()
        assert details["method"] == "enforcement_script"

    @patch("subprocess.run")
    def test_enforce_code_review_github_cli_fallback(self, mock_subprocess):
        """Test code review enforcement fallback to GitHub CLI"""
        # Mock all previous methods failing, GitHub CLI succeeding
        # With os.path.exists returning False, script method is skipped, so only 2 calls
        mock_subprocess.side_effect = [
            Mock(returncode=1, stdout="", stderr="Claude failed"),  # Claude fails
            Mock(
                returncode=0, stdout="Review posted", stderr=""
            ),  # GitHub CLI review succeeds (no script call since file doesn't exist)
        ]

        # Mock script file not existing (skips script method)
        with patch("os.path.exists", return_value=False):
            success, message, details = self.enforcer._enforce_code_review(
                self.workflow_state, {}
            )

        assert success is True
        assert "automated code review posted" in message.lower()
        assert details["method"] == "github_cli_review"

    @patch("subprocess.run")
    def test_enforce_code_review_comment_fallback(self, mock_subprocess):
        """Test code review enforcement final fallback to comment"""
        # Mock all methods failing except final comment
        # With os.path.exists returning False, script method is skipped, so only 3 calls
        mock_subprocess.side_effect = [
            Mock(returncode=1, stdout="", stderr="Claude failed"),  # Claude fails
            Mock(
                returncode=1, stdout="", stderr="Review failed"
            ),  # GitHub review fails (no script call since file doesn't exist)
            Mock(returncode=0, stdout="Comment added", stderr=""),  # Comment succeeds
        ]

        with patch("os.path.exists", return_value=False):
            success, message, details = self.enforcer._enforce_code_review(
                self.workflow_state, {}
            )

        assert success is True
        assert "enforcement comment added" in message.lower()
        assert details["method"] == "github_comment"

    @patch("subprocess.run")
    def test_enforce_code_review_all_methods_fail(self, mock_subprocess):
        """Test code review enforcement when all methods fail"""
        # Mock all methods failing
        mock_subprocess.return_value = Mock(
            returncode=1, stdout="", stderr="All failed"
        )

        with patch("os.path.exists", return_value=False):
            success, message, details = self.enforcer._enforce_code_review(
                self.workflow_state, {}
            )

        assert success is False
        assert "all code review enforcement methods failed" in message.lower()

    def test_enforce_code_review_no_pr_number(self):
        """Test code review enforcement when PR number is missing"""
        # Workflow state without PR number
        workflow_state = WorkflowState(
            task_id="test-no-pr",
            prompt_file="test.md",
            current_phase=WorkflowPhase.CODE_REVIEW,
            completed_phases=[],
            pr_number=None,
        )

        success, message, details = self.enforcer._enforce_code_review(
            workflow_state, {}
        )

        assert success is False
        assert "no pr number available" in message.lower()

    @patch("subprocess.run")
    def test_enforce_review_response_with_changes_requested(self, mock_subprocess):
        """Test review response enforcement when changes are requested"""
        # Mock GitHub CLI returning reviews with changes requested
        mock_review_data = {
            "reviews": [
                {"state": "APPROVED"},
                {"state": "CHANGES_REQUESTED"},
                {"state": "COMMENTED"},
            ]
        }

        mock_subprocess.side_effect = [
            Mock(
                returncode=0, stdout=json.dumps(mock_review_data), stderr=""
            ),  # gh pr view
            Mock(returncode=0, stdout="Comment posted", stderr=""),  # gh pr comment
        ]

        success, message, details = self.enforcer._enforce_review_response(
            self.workflow_state, {}
        )

        assert success is True
        assert "review response posted" in message.lower()
        assert details["response_method"] == "review_response_comment"
        assert details["addressed_reviews"] == 1  # One CHANGES_REQUESTED review

    @patch("subprocess.run")
    def test_enforce_review_response_no_changes_needed(self, mock_subprocess):
        """Test review response enforcement when no changes are requested"""
        # Mock GitHub CLI returning reviews without changes requested
        mock_review_data = {"reviews": [{"state": "APPROVED"}, {"state": "COMMENTED"}]}

        mock_subprocess.return_value = Mock(
            returncode=0, stdout=json.dumps(mock_review_data), stderr=""
        )

        success, message, details = self.enforcer._enforce_review_response(
            self.workflow_state, {}
        )

        assert success is True
        assert "no review response needed" in message.lower()
        assert details["response_method"] == "none_needed"
        assert details["total_reviews"] == 2

    def test_enforce_review_response_no_pr_number(self):
        """Test review response enforcement when PR number is missing"""
        # Workflow state without PR number
        workflow_state = WorkflowState(
            task_id="test-no-pr",
            prompt_file="test.md",
            current_phase=WorkflowPhase.REVIEW_RESPONSE,
            completed_phases=[],
            pr_number=None,
        )

        success, message, details = self.enforcer._enforce_review_response(
            workflow_state, {}
        )

        assert success is False
        assert "no pr number available" in message.lower()

    def test_enforce_phase_no_rule(self):
        """Test phase enforcement when no rule is defined"""
        # Try to enforce a phase without a rule
        result = self.enforcer.enforce_phase(
            WorkflowPhase.INIT,  # No rule defined for INIT
            self.workflow_state,
        )

        assert result.success is False
        assert "no enforcement rule defined" in result.error_message.lower()
        assert result.attempts == 0

    def test_enforce_phase_circuit_breaker_open(self):
        """Test phase enforcement when circuit breaker is open"""
        phase = WorkflowPhase.CODE_REVIEW

        # Open circuit breaker by recording failures
        for _ in range(self.enforcer.circuit_breaker_threshold):
            self.enforcer._record_circuit_breaker_failure(phase)

        result = self.enforcer.enforce_phase(phase, self.workflow_state)

        assert result.success is False
        assert "circuit breaker open" in result.error_message.lower()
        assert result.attempts == 0

    def test_enforce_phase_missing_conditions(self):
        """Test phase enforcement when required conditions are missing"""
        # Workflow state missing PR number (required for code review)
        workflow_state = WorkflowState(
            task_id="test-missing-conditions",
            prompt_file="test.md",
            current_phase=WorkflowPhase.CODE_REVIEW,
            completed_phases=[],
            pr_number=None,  # Missing required condition
            branch_name="feature/test",
        )

        result = self.enforcer.enforce_phase(WorkflowPhase.CODE_REVIEW, workflow_state)

        assert result.success is False
        assert "required conditions not met" in result.error_message.lower()
        assert "pr_exists" in result.error_message

    @patch("subprocess.run")
    def test_enforce_critical_phases_success(self, mock_subprocess):
        """Test enforcement of all critical phases"""
        # Create workflow state without critical phases completed
        workflow_state = WorkflowState(
            task_id="test-critical",
            prompt_file="test.md",
            current_phase=WorkflowPhase.PR_CREATION,
            completed_phases=[WorkflowPhase.INIT, WorkflowPhase.BRANCH_CREATION],
            pr_number=123,
            branch_name="test-branch",
        )

        # Mock successful subprocess calls for both phases
        mock_subprocess.side_effect = [
            Mock(
                returncode=0, stdout="Code review completed successfully", stderr=""
            ),  # Phase 9
            Mock(returncode=0, stdout='{"reviews": []}', stderr=""),  # Phase 10 check
        ]

        results = self.enforcer.enforce_critical_phases(workflow_state)

        assert len(results) == 2
        result_keys = [k.name if hasattr(k, "name") else k for k in results]
        assert "CODE_REVIEW" in result_keys
        assert "REVIEW_RESPONSE" in result_keys
        assert all(result.success for result in results.values())

    @patch("time.sleep")
    @patch("subprocess.run")
    def test_enforce_critical_phases_failure_stops_chain(
        self, mock_subprocess, mock_sleep
    ):
        """Test that critical phase failure stops dependent phases"""
        # Create workflow state without critical phases completed
        workflow_state = WorkflowState(
            task_id="test-critical-fail",
            prompt_file="test.md",
            current_phase=WorkflowPhase.PR_CREATION,
            completed_phases=[WorkflowPhase.INIT, WorkflowPhase.BRANCH_CREATION],
            pr_number=123,
            branch_name="test-branch",
        )

        # Mock all subprocess calls to fail
        mock_subprocess.return_value = Mock(returncode=1, stdout="", stderr="Failed")
        # Mock sleep to prevent timeout
        mock_sleep.return_value = None

        with patch("os.path.exists", return_value=False):
            results = self.enforcer.enforce_critical_phases(workflow_state)

        # Should only have CODE_REVIEW result (REVIEW_RESPONSE not attempted)
        assert len(results) == 1
        result_keys = [k.name if hasattr(k, "name") else k for k in results]
        assert "CODE_REVIEW" in result_keys
        key = next(
            k for k in results if (k.name if hasattr(k, "name") else k) == "CODE_REVIEW"
        )
        assert results[key].success is False
        assert "REVIEW_RESPONSE" not in result_keys

    def test_add_enforcement_rule(self):
        """Test adding custom enforcement rule"""
        custom_rule = EnforcementRule(
            phase=WorkflowPhase.INIT,
            max_attempts=10,
            timeout_seconds=300,
            retry_delay_seconds=15,
            required_conditions=["custom_condition"],
        )

        self.enforcer.add_enforcement_rule(custom_rule)

        assert "INIT" in self.enforcer.enforcement_rules
        added_rule = self.enforcer.enforcement_rules["INIT"]
        assert added_rule.max_attempts == 10
        assert added_rule.timeout_seconds == 300
        assert added_rule.retry_delay_seconds == 15
        assert "custom_condition" in added_rule.required_conditions

    def test_log_enforcement_result(self):
        """Test enforcement result logging"""
        result = EnforcementResult(
            phase=WorkflowPhase.CODE_REVIEW,
            success=True,
            attempts=1,
            total_time=30.5,
            details={"method": "test"},
        )

        initial_log_length = len(self.enforcer.enforcement_log)
        self.enforcer._log_enforcement_result(result, "Test message")

        assert len(self.enforcer.enforcement_log) == initial_log_length + 1

        log_entry = self.enforcer.enforcement_log[-1]
        assert log_entry["phase"] == "CODE_REVIEW"
        assert log_entry["success"] is True
        assert log_entry["attempts"] == 1
        assert log_entry["total_time"] == 30.5
        assert log_entry["message"] == "Test message"
        assert log_entry["details"] == {"method": "test"}
        assert "timestamp" in log_entry

    def test_get_enforcement_statistics_empty(self):
        """Test getting statistics when no enforcement has occurred"""
        stats = self.enforcer.get_enforcement_statistics()

        assert stats["total_enforcements"] == 0
        assert stats["success_rate"] == 0
        assert stats["phase_stats"] == {}
        assert stats["circuit_breaker_state"] == {}

    def test_get_enforcement_statistics_with_data(self):
        """Test getting statistics with enforcement data"""
        # Add some mock log entries
        self.enforcer.enforcement_log = [
            {
                "phase": "CODE_REVIEW",
                "success": True,
                "attempts": 1,
                "total_time": 30.0,
                "message": "Success",
                "details": {},
            },
            {
                "phase": "CODE_REVIEW",
                "success": False,
                "attempts": 3,
                "total_time": 90.0,
                "message": "Failed",
                "details": {},
            },
            {
                "phase": "REVIEW_RESPONSE",
                "success": True,
                "attempts": 1,
                "total_time": 15.0,
                "message": "Success",
                "details": {},
            },
        ]

        stats = self.enforcer.get_enforcement_statistics()

        assert stats["total_enforcements"] == 3
        assert stats["success_rate"] == 2 / 3  # 2 successes out of 3

        # Check phase-specific stats
        assert "CODE_REVIEW" in stats["phase_stats"]
        assert "REVIEW_RESPONSE" in stats["phase_stats"]

        code_review_stats = stats["phase_stats"]["CODE_REVIEW"]
        assert code_review_stats["total"] == 2
        assert code_review_stats["successful"] == 1
        assert code_review_stats["success_rate"] == 0.5
        assert code_review_stats["avg_attempts"] == 2.0  # (1+3)/2
        assert code_review_stats["avg_time"] == 60.0  # (30+90)/2

    def test_export_enforcement_log(self):
        """Test exporting enforcement log to JSON"""
        # Add some mock log entries
        self.enforcer.enforcement_log = [
            {
                "phase": "CODE_REVIEW",
                "success": True,
                "attempts": 1,
                "total_time": 30.0,
                "message": "Success",
                "details": {},
                "timestamp": "2023-01-01T12:00:00",
            }
        ]

        filename = self.enforcer.export_enforcement_log()

        # Check file was created
        assert os.path.exists(filename)

        # Check file content
        with open(filename, "r") as f:
            log_data = json.load(f)

        assert "metadata" in log_data
        assert "statistics" in log_data
        assert "log_entries" in log_data
        assert log_data["metadata"]["total_entries"] == 1
        assert len(log_data["log_entries"]) == 1

        # Cleanup
        os.remove(filename)


class TestConvenienceFunctions:
    """Test suite for convenience functions"""

    @patch("subprocess.run")
    def test_enforce_phase_9_success(self, mock_subprocess):
        """Test enforce_phase_9 convenience function success"""
        # Mock successful Claude CLI
        mock_subprocess.return_value = Mock(
            returncode=0, stdout="Code review completed successfully", stderr=""
        )

        result = enforce_phase_9(123)

        assert result is True

    @patch("time.sleep")
    @patch("subprocess.run")
    def test_enforce_phase_9_failure(self, mock_subprocess, mock_sleep):
        """Test enforce_phase_9 convenience function failure"""
        # Mock all methods failing
        mock_subprocess.return_value = Mock(returncode=1, stdout="", stderr="Failed")
        # Mock sleep to prevent timeout
        mock_sleep.return_value = None

        with patch("os.path.exists", return_value=False):
            result = enforce_phase_9(123)

        assert result is False

    @patch("subprocess.run")
    def test_enforce_phase_10_success(self, mock_subprocess):
        """Test enforce_phase_10 convenience function success"""
        # Mock successful GitHub CLI returning no changes requested
        mock_review_data = {"reviews": [{"state": "APPROVED"}]}
        mock_subprocess.return_value = Mock(
            returncode=0, stdout=json.dumps(mock_review_data), stderr=""
        )

        result = enforce_phase_10(123)

        assert result is True

    @patch("time.sleep")
    @patch("subprocess.run")
    def test_enforce_phase_10_failure(self, mock_subprocess, mock_sleep):
        """Test enforce_phase_10 convenience function failure"""
        # Mock GitHub CLI failure
        mock_subprocess.return_value = Mock(returncode=1, stdout="", stderr="Failed")
        # Mock sleep to prevent timeout
        mock_sleep.return_value = None

        result = enforce_phase_10(123)

        assert result is False


if __name__ == "__main__":
    pytest.main([__file__, "-v"])<|MERGE_RESOLUTION|>--- conflicted
+++ resolved
@@ -9,10 +9,7 @@
 import os
 import json
 import time
-<<<<<<< HEAD
-=======
 from unittest.mock import Mock, patch
->>>>>>> e3b9d04c
 
 # Import the module under test
 
