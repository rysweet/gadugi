--- conflicted
+++ resolved
@@ -21,11 +21,8 @@
 import shutil
 import sys
 import tempfile
-<<<<<<< HEAD
-=======
 from datetime import datetime
 from unittest.mock import Mock, patch
->>>>>>> 2ecad5df
 
 import pytest
 
