--- conflicted
+++ resolved
@@ -20,11 +20,8 @@
 import shutil
 import sys
 import tempfile
-<<<<<<< HEAD
-=======
 from datetime import datetime
 from unittest.mock import Mock, patch
->>>>>>> e3b9d04c
 
 import pytest
 
