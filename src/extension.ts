import * as vscode from 'vscode';
import { BloomCommand } from './commands/bloomCommand';
import { MonitorPanel } from './panels/monitorPanel';
import { TerminalService } from './services/terminalService';
import { GitSetupService } from './services/gitSetupService';
import { ErrorUtils } from './utils/errorUtils';

/**
 * Main extension entry point for the Gadugi VS Code extension
 */

let monitorPanel: MonitorPanel | undefined;
let terminalService: TerminalService | undefined;
let gitSetupService: GitSetupService | undefined;

/**
 * Extension activation function
 */
export async function activate(context: vscode.ExtensionContext) {
  try {
    ErrorUtils.logInfo('Gadugi VS Code extension is activating...', 'extension-activation');

    // Initialize Git setup service first (needed for all validations)
    gitSetupService = new GitSetupService(context);
    
    // Validate prerequisites
    const validation = await validateExtensionPrerequisites();
    if (validation.issues.length > 0) {
      ErrorUtils.logWarning(`Extension prerequisites not fully met: ${validation.issues.join(', ')}`, 'extension-activation');
<<<<<<< HEAD
      
      // Show git setup guidance for git-related issues instead of generic error
      const hasGitIssues = validation.issues.some(issue => 
        issue.includes('Git') || issue.includes('git repository')
      );
      
      if (hasGitIssues && gitSetupService) {
        // Show helpful guidance instead of error message
        await gitSetupService.showGitSetupGuidance();
      }
      
      // Only prevent activation for critical non-git issues
      if (!validation.canContinue && !hasGitIssues) {
=======

      // Show warning but continue activation for basic functionality
      if (!validation.canContinue) {
>>>>>>> 38f12c08
        await ErrorUtils.showErrorMessage(
          `Gadugi extension cannot start: ${validation.issues.join(', ')}`,
          'Show Details'
        );
        return;
      }
    }

    // Initialize services
    terminalService = new TerminalService();

    // Setup terminal event listeners
    const terminalDisposables = terminalService.setupEventListeners();
    context.subscriptions.push(...terminalDisposables);

    // Register the Bloom command
    const bloomCommandDisposable = BloomCommand.register(context);
    context.subscriptions.push(bloomCommandDisposable);

    // Create and register the monitor panel
    monitorPanel = MonitorPanel.create(context);

    // Register additional commands
    registerAdditionalCommands(context);

    // Setup extension-level event listeners
    setupExtensionEventListeners(context);

    // Show activation success
    ErrorUtils.logInfo('Gadugi VS Code extension activated successfully', 'extension-activation');

    // Show welcome message on first activation
    await showWelcomeMessage(context);

  } catch (error) {
    const err = error instanceof Error ? error : new Error(String(error));
    ErrorUtils.logError(err, ErrorUtils.createErrorContext('extension-activation'));

    await ErrorUtils.showErrorMessage(
      'Failed to activate Gadugi extension. Check the output for details.',
      'Show Output'
    );
  }
}

/**
 * Extension deactivation function
 */
export function deactivate() {
  try {
    ErrorUtils.logInfo('Gadugi VS Code extension is deactivating...', 'extension-deactivation');

    // Cleanup monitor panel
    if (monitorPanel) {
      monitorPanel.dispose();
      monitorPanel = undefined;
    }

    // Cleanup terminal service
    if (terminalService) {
      // Terminal service cleanup is handled by VS Code automatically
      terminalService = undefined;
    }

    // Cleanup git setup service
    if (gitSetupService) {
      gitSetupService.dispose();
      gitSetupService = undefined;
    }

    ErrorUtils.logInfo('Gadugi VS Code extension deactivated', 'extension-deactivation');
  } catch (error) {
    const err = error instanceof Error ? error : new Error(String(error));
    ErrorUtils.logError(err, ErrorUtils.createErrorContext('extension-deactivation'));
  }
}

/**
 * Validate extension prerequisites
 */
async function validateExtensionPrerequisites(): Promise<{
  canContinue: boolean;
  issues: string[]
}> {
  const issues: string[] = [];

  try {
    // Check VS Code version
    const vscodeVersion = vscode.version;
    ErrorUtils.logInfo(`VS Code version: ${vscodeVersion}`, 'extension-validation');

    // Check workspace
    if (!vscode.workspace.workspaceFolders || vscode.workspace.workspaceFolders.length === 0) {
      issues.push('No workspace folder is open');
    }

    // Check git availability
    const dependencyIssues = await ErrorUtils.validateDependencies();
    issues.push(...dependencyIssues);

    // Determine if extension can continue with warnings
    const criticalIssues = issues.filter(issue =>
      issue.includes('No workspace folder') ||
      issue.includes('Git is not installed')
    );

    return {
      canContinue: criticalIssues.length === 0,
      issues
    };

  } catch (error) {
    const err = error instanceof Error ? error : new Error(String(error));
    ErrorUtils.logError(err, ErrorUtils.createErrorContext('extension-prerequisite-validation'));
    return {
      canContinue: false,
      issues: [...issues, 'Failed to validate prerequisites']
    };
  }
}

/**
 * Register additional extension commands
 */
function registerAdditionalCommands(context: vscode.ExtensionContext): void {
  // Show output command
  context.subscriptions.push(
    vscode.commands.registerCommand('gadugi.showOutput', () => {
      ErrorUtils.showOutput();
    })
  );

  // Show extension info command
  context.subscriptions.push(
    vscode.commands.registerCommand('gadugi.showInfo', async () => {
      await showExtensionInfo();
    })
  );

  // Validate setup command
  context.subscriptions.push(
    vscode.commands.registerCommand('gadugi.validateSetup', async () => {
      await validateAndShowSetup();
    })
  );

  // Quick launch command (combines Bloom + show monitor)
  context.subscriptions.push(
    vscode.commands.registerCommand('gadugi.quickStart', async () => {
      await executeQuickStart();
    })
  );

  // Git setup commands
  context.subscriptions.push(
    vscode.commands.registerCommand('gadugi.showGitStatus', async () => {
      if (gitSetupService) {
        await gitSetupService.showGitStatusDetails();
      }
    })
  );

  context.subscriptions.push(
    vscode.commands.registerCommand('gadugi.showGitSetup', async () => {
      if (gitSetupService) {
        await gitSetupService.showGitSetupGuidance();
      }
    })
  );

  context.subscriptions.push(
    vscode.commands.registerCommand('gadugi.resetGitSetupGuidance', async () => {
      if (gitSetupService) {
        await gitSetupService.resetDismissPreference();
      }
    })
  );

  ErrorUtils.logInfo('Additional commands registered', 'extension-commands');
}

/**
 * Setup extension-level event listeners
 */
function setupExtensionEventListeners(context: vscode.ExtensionContext): void {
  // Listen for workspace changes
  context.subscriptions.push(
    vscode.workspace.onDidChangeWorkspaceFolders(async () => {
      ErrorUtils.logInfo('Workspace folders changed', 'extension-events');

      if (monitorPanel) {
        await monitorPanel.refresh();
      }
      
      // Update git status when workspace changes
      if (gitSetupService) {
        await gitSetupService.updateStatusBar();
      }
    })
  );

  // Listen for configuration changes
  context.subscriptions.push(
    vscode.workspace.onDidChangeConfiguration((event) => {
      if (event.affectsConfiguration('gadugi')) {
        ErrorUtils.logInfo('Gadugi configuration changed', 'extension-events');

        if (monitorPanel) {
          monitorPanel.refresh();
        }
      }
    })
  );

  // Listen for window state changes
  context.subscriptions.push(
    vscode.window.onDidChangeWindowState((windowState) => {
      if (windowState.focused) {
        ErrorUtils.logInfo('VS Code window focused', 'extension-events');

        // Refresh monitor panel when window regains focus
        if (monitorPanel && monitorPanel.isVisible()) {
          monitorPanel.refresh();
        }
      }
    })
  );

  ErrorUtils.logInfo('Extension event listeners setup', 'extension-events');
}

/**
 * Show welcome message on first activation
 */
async function showWelcomeMessage(context: vscode.ExtensionContext): Promise<void> {
  const hasShownWelcome = context.globalState.get<boolean>('gadugi.hasShownWelcome', false);

  if (!hasShownWelcome) {
    const message = 'Welcome to Gadugi! This extension helps manage git worktrees and Claude Code instances for parallel development.';
    const action = await vscode.window.showInformationMessage(
      message,
      'Show Monitor Panel',
      'Run Bloom Command',
      'Learn More',
      'Dismiss'
    );

    switch (action) {
      case 'Show Monitor Panel':
        if (monitorPanel) {
          monitorPanel.show();
        }
        break;
      case 'Run Bloom Command':
        await vscode.commands.executeCommand('gadugi.bloom');
        break;
      case 'Learn More':
        await vscode.env.openExternal(vscode.Uri.parse('https://github.com/gadugi/gadugi-vscode-extension'));
        break;
    }

    await context.globalState.update('gadugi.hasShownWelcome', true);
  }
}

/**
 * Show extension information
 */
async function showExtensionInfo(): Promise<void> {
  const extension = vscode.extensions.getExtension('gadugi.gadugi-vscode-extension');
  if (!extension) {
    await ErrorUtils.showErrorMessage('Extension information not available');
    return;
  }

  const info = `
Gadugi VS Code Extension
Version: ${extension.packageJSON.version}
Description: ${extension.packageJSON.description}

Features:
• Bloom Command: Auto-create terminals for all worktrees and start Claude Code
• Monitor Panel: Real-time monitoring of worktrees and Claude processes
• Terminal Management: Streamlined terminal creation and management
• Process Monitoring: Track Claude Code instances across worktrees

Commands:
• Gadugi: Bloom - Start Claude in all worktrees
• Gadugi: Refresh - Refresh monitor panel
• Gadugi: Show Output - Show extension logs
  `;

  await vscode.window.showInformationMessage(info, { modal: true }, 'OK');
}

/**
 * Validate and show setup status
 */
async function validateAndShowSetup(): Promise<void> {
  try {
    const validation = await validateExtensionPrerequisites();
    const dependencyIssues = await ErrorUtils.validateDependencies();

    let message = 'Gadugi Extension Setup Validation\\n\\n';

    if (validation.canContinue && dependencyIssues.length === 0) {
      message += '✅ All prerequisites met!\\n\\n';
      message += '• Workspace folder is open\\n';
      message += '• Git is available\\n';
      message += '• Extension is ready to use';
    } else {
      message += '⚠️  Some issues found:\\n\\n';

      const allIssues = [...validation.issues, ...dependencyIssues];
      for (const issue of allIssues) {
        message += `• ${issue}\\n`;
      }

      message += '\\nSome features may not work correctly.';
    }

    const action = await vscode.window.showInformationMessage(
      message,
      { modal: true },
      'Show Output',
      'OK'
    );

    if (action === 'Show Output') {
      ErrorUtils.showOutput();
    }

  } catch (error) {
    const err = error instanceof Error ? error : new Error(String(error));
    ErrorUtils.logError(err, ErrorUtils.createErrorContext('extension-setup-validation'));
    await ErrorUtils.showErrorMessage('Failed to validate setup');
  }
}

/**
 * Execute quick start workflow
 */
async function executeQuickStart(): Promise<void> {
  try {
    const action = await vscode.window.showInformationMessage(
      'Quick Start will run the Bloom command to create terminals and show the monitor panel. Continue?',
      'Yes',
      'No'
    );

    if (action !== 'Yes') {
      return;
    }

    // Execute Bloom command
    await vscode.commands.executeCommand('gadugi.bloom');

    // Show monitor panel
    if (monitorPanel) {
      monitorPanel.show();
    }

    await ErrorUtils.showInfoMessage('Quick start completed! Check the monitor panel for status.');

  } catch (error) {
    const err = error instanceof Error ? error : new Error(String(error));
    ErrorUtils.logError(err, ErrorUtils.createErrorContext('extension-quick-start'));
    await ErrorUtils.showErrorMessage('Quick start failed');
  }
}

/**
 * Get extension API for other extensions
 */
export function getExtensionAPI() {
  return {
    getMonitorPanel: () => monitorPanel,
    getTerminalService: () => terminalService,
    getGitSetupService: () => gitSetupService,
    executeBloom: () => vscode.commands.executeCommand('gadugi.bloom'),
    refreshMonitor: () => monitorPanel?.refresh(),
    showOutput: () => ErrorUtils.showOutput(),
    showGitSetup: () => gitSetupService?.showGitSetupGuidance(),
    updateGitStatus: () => gitSetupService?.updateStatusBar()
  };
}

/**
 * Extension metadata
 */
export const extensionMetadata = {
  name: 'Gadugi VS Code Extension',
  version: '0.1.0',
  description: 'Multi-agent development workflow management with git worktree and Claude Code integration',
  features: [
    'Bloom Command - Auto-setup Claude in all worktrees',
    'Monitor Panel - Real-time process and worktree monitoring',
    'Terminal Management - Streamlined terminal creation',
    'Process Monitoring - Track Claude Code instances'
  ]
};<|MERGE_RESOLUTION|>--- conflicted
+++ resolved
@@ -27,7 +27,6 @@
     const validation = await validateExtensionPrerequisites();
     if (validation.issues.length > 0) {
       ErrorUtils.logWarning(`Extension prerequisites not fully met: ${validation.issues.join(', ')}`, 'extension-activation');
-<<<<<<< HEAD
       
       // Show git setup guidance for git-related issues instead of generic error
       const hasGitIssues = validation.issues.some(issue => 
@@ -41,11 +40,6 @@
       
       // Only prevent activation for critical non-git issues
       if (!validation.canContinue && !hasGitIssues) {
-=======
-
-      // Show warning but continue activation for basic functionality
-      if (!validation.canContinue) {
->>>>>>> 38f12c08
         await ErrorUtils.showErrorMessage(
           `Gadugi extension cannot start: ${validation.issues.join(', ')}`,
           'Show Details'
