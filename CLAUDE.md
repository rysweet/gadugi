--- conflicted
+++ resolved
@@ -9,14 +9,6 @@
 
 ---
 
-<<<<<<< HEAD
-## CRITICAL: UV Python Environment Usage
-
-**In UV projects (with `pyproject.toml` and `uv.lock`), ALWAYS prefix Python commands with `uv run`:**
-- ✅ `uv run python script.py`
-- ✅ `uv run pytest tests/`
-- ❌ Never: `python script.py` or `pytest tests/`
-=======
 ## CRITICAL: Development Guidelines - MANDATORY
 
 ⚠️ **YOU MUST FOLLOW THE GUIDELINES IN @.claude/Guidelines.md** ⚠️
@@ -29,49 +21,14 @@
 - **Dependency Order**: Build foundations first, no building on stubs
 
 Read @.claude/Guidelines.md for complete requirements.
->>>>>>> e3b9d04c
 
 ---
 
 ## CRITICAL: Workflow Execution Pattern
 
-⚠️ **MANDATORY ORCHESTRATOR AND WORKFLOW MANAGER USAGE** ⚠️
-
-## Every Repository File Change Must Use the Orchestrator to Invoke the Workflow via the Workflow Manager - No Exceptions
-
-Any time there are changes to repository files required - whether it's fixing YAML
-frontmatter, updating documentation, modifying configs, or writing code - you must
-use the orchestrator to invoke the workflow via the workflow manager.
-
-This means:
-1. You invoke /agent:orchestrator-agent with a prompt file
-2. The orchestrator creates worktrees and invokes workflow-manager
-3. The workflow-manager executes all 13 phases
-4. You NEVER edit files directly
-
-This includes:
-- Fixing CI failures (even "simple" ones)
-- Adding missing metadata to agent files
-- Updating README or documentation
-- Changing configuration files
-- Modifying ANY file that gets committed to git
-
-Your brain will try to categorize some changes as "too trivial" or "not really code"
-to justify skipping this chain. Don't. If it's going to be committed to the
-repository, it must go through orchestrator → workflow-manager → 13 phases.
-
-The complete chain is mandatory because:
-- Orchestrator alone isn't enough (it must delegate to workflow-manager)
-- Workflow-manager ensures Phase 9 (Code Review) happens
-- Phase 10 (Review Response) addresses feedback
-- All changes get proper tracking and validation
-
-**VERIFICATION CHECKLIST:**
-- ✅ Worktree created in `.worktrees/` directory
-- ✅ Workflow state in `.github/workflow-states/task-*`
-- ✅ All 13 phases documented in PR
-- ✅ Phase tracking shows completion
-- ❌ If these don't exist, workflow was NOT properly executed
+⚠️ **MANDATORY ORCHESTRATOR USAGE** ⚠️
+
+**ALL requests that will result in changes to version-controlled files MUST use the orchestrator agent.**
 
 This ensures:
 - Proper worktree isolation for all changes
@@ -83,98 +40,20 @@
 **For ANY task that modifies code, configuration, or documentation files:**
 
 1. **NEVER manually edit files directly**
-2. **ALWAYS use the orchestrator agent as the entry point**
-
-## ⚠️ CRITICAL: How the Orchestrator ACTUALLY Works
-
-The orchestrator is NOT just a concept - it's a fully working implementation that:
-
-### 1. Creates Prompt Files
-For each task, create a prompt file in `/prompts/` directory:
-```bash
-# Example: /prompts/fix-bug-issue-256.md
-Task: Fix the code-review-response agent merge policy violation
-Issue: #256
-Requirements:
-- Update agent to ask for user approval before merging
-- Add clear prompt waiting for user permission
-```
-
-### 2. Invokes via Claude CLI with SPECIFIC FLAGS
-The orchestrator uses this EXACT command structure:
-```bash
-claude \
-  -p "Read and follow the instructions in the file: /prompts/[task].md" \
-  --dangerously-skip-permissions \
-  --verbose \
-  --max-turns=2000 \
-  --output-format json
-```
-
-### 3. Parallel Execution Architecture
-- **orchestrator_main.py**: Central coordination engine
-- **process_registry.py**: Process tracking and monitoring
-- **execution_engine.py**: Spawns subprocess.Popen with claude commands
-- **worktree_manager.py**: Creates isolated `.worktrees/task-*` directories
-
-### 4. CORRECT Invocation Pattern
-```
-/agent:orchestrator-agent
-
-Execute these specific prompts in parallel:
-- fix-bug-issue-256.md
-- add-validation-issue-248.md
-- remove-suppression-issue-249.md
-```
-
-### 5. What Actually Happens
-1. Orchestrator reads prompt files from `/prompts/`
-2. Creates worktrees in `.worktrees/task-[id]/`
-3. Spawns parallel `claude` processes with JSON output
-4. Each process runs workflow-manager in its worktree
-5. Monitors execution via process_registry
-6. Collects results and handles failures
-
-**The Orchestrator will automatically**:
-   - Create worktrees using worktree-manager
-   - Spawn REAL parallel claude processes
-   - Monitor execution with process tracking
-   - Handle failures with fallback to sequential
-
-## ❌ DO NOT DO THESE (Common Mistakes)
-
-### Wrong Way 1: Direct Claude Invocation
-```bash
-# NEVER DO THIS - loses all tracking and logs
-claude -p prompts/fix-bug.md
-```
-
-### Wrong Way 2: Made-up Commands
-```bash
-# NEVER INVENT COMMANDS - orchestrator has specific implementation
-orchestrator-agent execute --parallel --tasks="..."  # NOT A REAL COMMAND
-```
-
-### Wrong Way 3: Direct File Editing
-```python
-# NEVER EDIT FILES DIRECTLY - always use orchestrator
-with open('file.py', 'w') as f:
-    f.write(new_content)
-```
-
-### Wrong Way 4: Skipping Prompt Files
-```
-# NEVER TRY TO EXECUTE WITHOUT PROMPT FILES
-/agent:orchestrator-agent
-Fix these bugs: [list]  # WRONG - need actual prompt files
-```
-
-## ✅ CORRECT WAY (The ONLY Way)
-
-1. **Create prompt files** in `/prompts/` for each task
-2. **Invoke orchestrator** with list of prompt files
-3. **Let it handle everything** - worktrees, parallel execution, monitoring
-4. **Check results** in `.worktrees/task-*/` and workflow states
+2. **ALWAYS use the orchestrator agent as the entry point**:
+
+   ```
+   /agent:orchestrator-agent
+
+   Execute the following task:
+   - [description of changes needed]
+   ```
+
+3. **The Orchestrator will automatically**:
+   - Invoke the worktree-manager to create isolated environments
+   - Delegate to appropriate sub-agents (WorkflowManager, etc.)
+   - Coordinate parallel execution when multiple tasks exist
+   - Ensure proper branch creation and PR workflow
 
 4. **Agent Hierarchy**:
    - **OrchestratorAgent**: REQUIRED entry point for ALL code changes
@@ -182,15 +61,7 @@
    - **WorkflowManager**: Handles individual workflow execution (MANDATORY for all tasks)
    - **Code-Reviewer**: Executes Phase 9 reviews
 
-**⚠️ GOVERNANCE ENFORCEMENT**:
-- The OrchestratorAgent MUST ALWAYS delegate ALL task execution to WorkflowManager instances
-- Direct execution is STRICTLY PROHIBITED
-- If orchestrator executes directly without workflow-manager, this is a CRITICAL VIOLATION
-- Every task MUST show evidence of:
-  - Worktree creation (`.worktrees/task-*`)
-  - Workflow state (`.github/workflow-states/task-*`)
-  - 13 phase execution
-- WITHOUT this evidence, the task was improperly executed and must be rejected
+**⚠️ GOVERNANCE ENFORCEMENT**: The OrchestratorAgent MUST ALWAYS delegate ALL task execution to WorkflowManager instances. Direct execution is PROHIBITED to ensure complete workflow phases are followed (Issue #148).
 
 5. **Automated Workflow Handling**:
    - Issue creation
@@ -200,7 +71,7 @@
    - Code review invocation (Phase 9)
    - State management
 
-6. **Mandatory 13-Phase Workflow** (ALL tasks MUST follow):
+6. **Mandatory 11-Phase Workflow** (ALL tasks MUST follow):
    - Phase 1: Initial Setup
    - Phase 2: Issue Creation
    - Phase 3: Branch Management
@@ -212,8 +83,6 @@
    - Phase 9: Review (code-reviewer invocation)
    - Phase 10: Review Response
    - Phase 11: Settings Update
-   - Phase 12: Deployment Readiness (when applicable)
-   - Phase 13: Team Coach Reflection (MANDATORY - session end)
 
 **Only execute manual steps for**:
 - Read-only operations (searching, viewing files)
@@ -229,11 +98,10 @@
 
 **Workflow Validation Requirements**:
 - Orchestrator MUST delegate ALL tasks to WorkflowManager
-- ALL 13 workflow phases MUST be executed for every task
+- ALL 11 workflow phases MUST be executed for every task
 - NO direct execution bypassing workflow phases
 - State tracking MUST be maintained throughout all phases
 - Quality gates MUST be validated at each phase transition
-- Phase 13 (Team Coach Reflection) MUST execute at session end for continuous improvement
 
 **Enforcement Examples**:
 - ✅ **Compliant**: `/agent:orchestrator-agent` → delegates to `/agent:workflow-manager` for each task
@@ -241,36 +109,6 @@
 - ❌ **Violation**: Direct shell script execution without issue creation and PR workflow
 - ✅ **Validation**: Pre-execution checks verify WorkflowManager delegation for all tasks
 - ⚠️ **Detection**: Governance violations logged with specific error types and task IDs
-
-### Phase 13: Team Coach Reflection Details
-
-**Purpose**: Automatic session-end analysis for continuous improvement and learning.
-
-**When Executed**:
-- Automatically after Phase 12 completion
-- At the end of every workflow session
-- Before final state cleanup
-
-**What It Does**:
-1. **Performance Analysis**: Reviews metrics from all completed phases
-2. **Pattern Recognition**: Identifies success patterns and improvement areas
-3. **Recommendation Generation**: Creates actionable improvement suggestions
-4. **Memory Update**: Saves insights to Memory.md for future reference
-5. **Issue Creation**: Optionally creates GitHub issues for significant improvements
-
-**Implementation Safety**:
-- No subprocess spawning - uses direct agent invocation
-- Timeout protection (max 2 minutes)
-- Graceful degradation if Team Coach fails
-- Non-blocking - workflow completes even on failure
-- Prevents infinite loops through state tracking
-
-**Benefits**:
-- Automated performance tracking
-- Continuous process improvement
-- Knowledge accumulation in Memory.md
-- Reduced manual review overhead
-- Data-driven workflow optimization
 
 ### Emergency Procedures (Critical Production Issues)
 
@@ -317,13 +155,6 @@
 ## Project-Specific Instructions
 
 Note: Project-specific instructions are integrated directly into this file above.
-<<<<<<< HEAD
-
-## Gadugi Development Guidelines
-
-@.claude/Guidelines.md
-=======
->>>>>>> e3b9d04c
 
 ---
 
@@ -362,7 +193,6 @@
    - Push branch from within worktree
    - Create PR using `gh pr create` from worktree directory
    - Reference issue number in PR description
-   - **CRITICAL: Never merge PRs without explicit user approval** (see PR Merge Policy below)
 
 4. **Cleanup Phase**:
    - After PR is merged, remove worktree:
@@ -423,50 +253,6 @@
 - Integration with orchestrator for parallel work
 
 Use worktrees whenever working on issues to maintain clean, isolated development environments.
-
-## PR Merge Approval Policy
-
-**⚠️ CRITICAL: NEVER merge PRs without explicit user approval**
-
-### Required Workflow for PR Completion
-
-1. **Create PR** - Use `gh pr create` with proper description
-2. **Execute Code Review** - Phase 9 with code-reviewer agent
-3. **Address Feedback** - Phase 10 with review response
-4. **STOP AND WAIT** - Report PR status to user
-5. **Only merge when user explicitly says to** - Wait for "merge it", "please merge", or similar
-
-### Correct Pattern
-```
-Assistant: "PR #123 has passed review and all checks are green.
-          Ready for merge. Awaiting your approval to proceed."
-User: "Please merge it"
-Assistant: [Now executes: gh pr merge 123]
-```
-
-### Incorrect Pattern (DO NOT DO THIS)
-```
-Assistant: "PR passed review, merging now..."  ❌
-Assistant: [Auto-merges without asking]        ❌
-```
-
-### Why This Policy Exists
-- User maintains control over main branch
-- Allows final review before merge
-- Prevents unwanted changes from entering production
-- Ensures user awareness of all merges
-
-### Commands Reference
-```bash
-# View PR status (always allowed)
-gh pr view <pr-number>
-gh pr checks <pr-number>
-
-# Merge PR (ONLY with explicit user approval)
-gh pr merge <pr-number> --merge --delete-branch
-```
-
-Remember: Even if all checks pass and review is approved, ALWAYS wait for explicit user permission before merging.
 
 ## UV Virtual Environment Setup for Agents
 
