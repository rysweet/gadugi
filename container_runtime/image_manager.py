"""
Container Image Manager for secure image building and management.

Manages container images with security scanning, hardening,
and efficient caching for the Gadugi execution environment.
"""

import logging
import hashlib
import subprocess
<<<<<<< HEAD
from typing import Dict, List, Optional, Any, TYPE_CHECKING
=======
from typing import Any, Dict, List, Optional, Set, TYPE_CHECKING
>>>>>>> e3b9d04c
from dataclasses import dataclass
from pathlib import Path
from datetime import datetime, timedelta
import json
import tempfile

if TYPE_CHECKING:
    import docker
else:
    docker = None

# Runtime import attempt
try:
    import docker  # type: ignore[import-untyped]

    docker_available = True
except ImportError:
    docker_available = False

# Import Enhanced Separation shared modules
import sys
import os

sys.path.append(
    os.path.join(os.path.dirname(__file__), "..", ".claude", "shared", "utils")
)
from error_handling import GadugiError

logger = logging.getLogger(__name__)


@dataclass
class ImageInfo:
    """Container image information."""

    name: str
    tag: str
    image_id: str
    size: int
    created: datetime
    layers: List[str]
    security_scan_date: Optional[datetime] = None
    vulnerability_count: Optional[int] = None
    security_score: Optional[float] = None


@dataclass
class BuildContext:
    """Container image build context."""

    base_image: str
    runtime: str  # python, node, shell, etc.
    packages: List[str]
    security_hardening: bool = True
    minimal_install: bool = True
    user_id: int = 1000
    group_id: int = 1000


class ImageManager:
    """
    Manages container images for secure execution environment.

    Provides image building, security scanning, caching, and
    lifecycle management for containerized execution.
    """

    def __init__(
        self,
        docker_client: Optional[Any] = None,
        image_cache_dir: Optional[Path] = None,
    ):
        """Initialize image manager."""
        if not docker_available:
            raise GadugiError("Docker is not available. Please install docker package.")

        self.client = docker_client or docker.from_env()  # type: ignore[attr-defined]
        self.image_cache_dir = image_cache_dir or Path("cache/images")
        self.image_cache_dir.mkdir(parents=True, exist_ok=True)

        self.image_registry: Dict[str, ImageInfo] = {}
        self.security_scanner_available = self._check_security_scanner()

        # Load existing image information
        self._load_image_registry()

        logger.info("Image manager initialized")

    def _check_security_scanner(self) -> bool:
        """Check if security scanner (trivy) is available."""
        try:
            result = subprocess.run(
                ["trivy", "--version"], capture_output=True, text=True, timeout=5
            )
            if result.returncode == 0:
                logger.info("Trivy security scanner available")
                return True
        except (subprocess.TimeoutExpired, FileNotFoundError):
            pass

        logger.warning(
            "Trivy security scanner not available - security scanning disabled"
        )
        return False

    def _load_image_registry(self) -> None:
        """Load image registry from cache."""
        registry_file = self.image_cache_dir / "image_registry.json"

        if registry_file.exists():
            try:
                with open(registry_file, "r") as f:
                    registry_data = json.load(f)

                for name, data in registry_data.items():
                    self.image_registry[name] = ImageInfo(
                        name=data["name"],
                        tag=data["tag"],
                        image_id=data["image_id"],
                        size=data["size"],
                        created=datetime.fromisoformat(data["created"]),
                        layers=data["layers"],
                        security_scan_date=datetime.fromisoformat(
                            data["security_scan_date"]
                        )
                        if data.get("security_scan_date")
                        else None,
                        vulnerability_count=data.get("vulnerability_count"),
                        security_score=data.get("security_score"),
                    )

                logger.info(f"Loaded {len(self.image_registry)} images from registry")

            except Exception as e:
                logger.warning(f"Failed to load image registry: {e}")

    def _save_image_registry(self) -> None:
        """Save image registry to cache."""
        registry_file = self.image_cache_dir / "image_registry.json"

        try:
            registry_data = {}
            for name, info in self.image_registry.items():
                registry_data[name] = {
                    "name": info.name,
                    "tag": info.tag,
                    "image_id": info.image_id,
                    "size": info.size,
                    "created": info.created.isoformat(),
                    "layers": info.layers,
                    "security_scan_date": info.security_scan_date.isoformat()
                    if info.security_scan_date
                    else None,
                    "vulnerability_count": info.vulnerability_count,
                    "security_score": info.security_score,
                }

            with open(registry_file, "w") as f:
                json.dump(registry_data, f, indent=2)

        except Exception as e:
            logger.error(f"Failed to save image registry: {e}")

    def create_runtime_image(self, context: BuildContext) -> str:
        """
        Create a hardened runtime image.

        Args:
            context: Build context with runtime specifications

        Returns:
            Image name with tag

        Raises:
            GadugiError: If image creation fails
        """
        image_name = f"gadugi/{context.runtime}"
        image_tag = self._generate_image_tag(context)
        full_name = f"{image_name}:{image_tag}"

        # Check if image already exists
        if self._image_exists(full_name):
            logger.info(f"Image {full_name} already exists")
            return full_name

        try:
            # Generate Dockerfile
            dockerfile_content = self._generate_dockerfile(context)

            # Build image
            with tempfile.TemporaryDirectory() as build_dir:
                dockerfile_path = Path(build_dir) / "Dockerfile"
                with open(dockerfile_path, "w") as f:
                    f.write(dockerfile_content)

                logger.info(f"Building image {full_name}")
                image, build_logs = self.client.images.build(
                    path=build_dir, tag=full_name, rm=True, pull=True, nocache=False
                )

                # Log build output
                for log in build_logs:
                    if isinstance(log, dict) and "stream" in log:
                        stream_content = log["stream"]
                        if isinstance(stream_content, str):
                            logger.debug(stream_content.strip())

            # Update registry
            self._register_image(image, context.runtime)

            # Perform security scan
            if self.security_scanner_available:
                self._scan_image_security(full_name)

            logger.info(f"Successfully created image {full_name}")
            return full_name

        except Exception as e:
            # Handle docker build errors and other exceptions
            if hasattr(e, "__class__") and "BuildError" in str(type(e)):
                raise GadugiError(f"Failed to build image: {e}")
            else:
                raise GadugiError(f"Unexpected error creating image: {e}")

    def _generate_image_tag(self, context: BuildContext) -> str:
        """Generate deterministic image tag based on context."""
        context_str = f"{context.base_image}:{context.runtime}:{context.packages}:{context.security_hardening}"
        return hashlib.sha256(context_str.encode()).hexdigest()[:12]

    def _generate_dockerfile(self, context: BuildContext) -> str:
        """Generate Dockerfile for runtime image."""

        # Base Dockerfiles for different runtimes
        dockerfiles = {
            "python": self._generate_python_dockerfile(context),
            "node": self._generate_node_dockerfile(context),
            "shell": self._generate_shell_dockerfile(context),
            "multi": self._generate_multi_runtime_dockerfile(context),
        }

        return dockerfiles.get(context.runtime, dockerfiles["shell"])

    def _generate_python_dockerfile(self, context: BuildContext) -> str:
        """Generate Dockerfile for Python runtime."""
        packages_str = " ".join(context.packages) if context.packages else ""

        dockerfile = f"""
FROM {context.base_image}

# Security hardening
RUN apt-get update && apt-get install -y --no-install-recommends \\
    ca-certificates \\
    && rm -rf /var/lib/apt/lists/* \\
    && apt-get clean

# Install Python packages if specified
{f"RUN pip install --no-cache-dir {packages_str}" if packages_str else ""}

# Create non-root user
RUN groupadd -g {context.group_id} gadugi \\
    && useradd -u {context.user_id} -g gadugi -m gadugi \\
    && mkdir -p /workspace \\
    && chown -R gadugi:gadugi /workspace

# Security hardening
RUN chmod -R go-w /usr/local/lib/python* \\
    && find /usr/local/lib/python* -name "*.pyc" -delete \\
    && find /usr/local/lib/python* -name "__pycache__" -type d -exec rm -rf {{}} + || true

# Set working directory
WORKDIR /workspace

# Switch to non-root user
USER gadugi:gadugi

# Default command
CMD ["/bin/bash"]
"""

        return dockerfile.strip()

    def _generate_node_dockerfile(self, context: BuildContext) -> str:
        """Generate Dockerfile for Node.js runtime."""
        packages_str = " ".join(context.packages) if context.packages else ""

        dockerfile = f"""
FROM {context.base_image}

# Security updates
RUN apk update && apk upgrade \\
    && apk add --no-cache ca-certificates \\
    && rm -rf /var/cache/apk/*

# Install npm packages if specified
{f"RUN npm install -g {packages_str}" if packages_str else ""}

# Create non-root user
RUN addgroup -g {context.group_id} gadugi \\
    && adduser -u {context.user_id} -G gadugi -s /bin/sh -D gadugi \\
    && mkdir -p /workspace \\
    && chown -R gadugi:gadugi /workspace

# Security hardening
RUN find /usr/local/lib/node_modules -type f -name "*.md" -delete \\
    && find /usr/local/lib/node_modules -name "test" -type d -exec rm -rf {{}} + || true \\
    && find /usr/local/lib/node_modules -name "docs" -type d -exec rm -rf {{}} + || true

# Set working directory
WORKDIR /workspace

# Switch to non-root user
USER gadugi:gadugi

# Default command
CMD ["/bin/sh"]
"""

        return dockerfile.strip()

    def _generate_shell_dockerfile(self, context: BuildContext) -> str:
        """Generate Dockerfile for shell runtime."""

        dockerfile = f"""
FROM {context.base_image}

# Security updates and minimal tools
RUN apk update && apk upgrade \\
    && apk add --no-cache ca-certificates coreutils \\
    && rm -rf /var/cache/apk/*

# Create non-root user
RUN addgroup -g {context.group_id} gadugi \\
    && adduser -u {context.user_id} -G gadugi -s /bin/sh -D gadugi \\
    && mkdir -p /workspace \\
    && chown -R gadugi:gadugi /workspace

# Remove unnecessary files
RUN rm -rf /tmp/* /var/tmp/* \\
    && find /usr -name "*.a" -delete \\
    && find /usr -name "*.la" -delete

# Set working directory
WORKDIR /workspace

# Switch to non-root user
USER gadugi:gadugi

# Default command
CMD ["/bin/sh"]
"""

        return dockerfile.strip()

    def _generate_multi_runtime_dockerfile(self, context: BuildContext) -> str:
        """Generate Dockerfile for multi-language runtime."""

        dockerfile = f"""
FROM {context.base_image}

# Install multiple runtimes
RUN apt-get update && apt-get install -y --no-install-recommends \\
    python3 python3-pip \\
    nodejs npm \\
    ca-certificates \\
    && rm -rf /var/lib/apt/lists/* \\
    && apt-get clean

# Create non-root user
RUN groupadd -g {context.group_id} gadugi \\
    && useradd -u {context.user_id} -g gadugi -m gadugi \\
    && mkdir -p /workspace \\
    && chown -R gadugi:gadugi /workspace

# Security hardening
RUN find /usr -name "*.pyc" -delete \\
    && find /usr -name "__pycache__" -type d -exec rm -rf {{}} + || true

# Set working directory
WORKDIR /workspace

# Switch to non-root user
USER gadugi:gadugi

# Default command
CMD ["/bin/bash"]
"""

        return dockerfile.strip()

    def _image_exists(self, image_name: str) -> bool:
        """Check if image exists locally."""
        try:
            self.client.images.get(image_name)
            return True
        except Exception as e:
            # Handle ImageNotFound and other exceptions
            if "ImageNotFound" in str(type(e)) or "not found" in str(e).lower():
                return False
            # Re-raise other exceptions
            raise

    def _register_image(self, image, runtime: str) -> None:
        """Register image in local registry."""
        try:
            # Get image information
            image.reload()

            image_info = ImageInfo(
                name=image.tags[0].split(":")[0] if image.tags else "unknown",
                tag=image.tags[0].split(":")[1]
                if image.tags and ":" in image.tags[0]
                else "latest",
                image_id=image.id,
                size=image.attrs.get("Size", 0),
                created=datetime.fromisoformat(
                    image.attrs.get("Created", "").replace("Z", "+00:00")
                ),
                layers=[layer["Id"] for layer in image.history()],
            )

            full_name = image.tags[0] if image.tags else image.id
            self.image_registry[full_name] = image_info

            # Save registry
            self._save_image_registry()

            logger.info(f"Registered image {full_name} in local registry")

        except Exception as e:
            logger.warning(f"Failed to register image: {e}")

    def _scan_image_security(self, image_name: str) -> Optional[Dict[str, Any]]:
        """Scan image for security vulnerabilities using Trivy."""
        if not self.security_scanner_available:
            return None

        try:
            logger.info(f"Scanning image {image_name} for vulnerabilities")

            # Run trivy scan
            result = subprocess.run(
                ["trivy", "image", "--format", "json", "--quiet", image_name],
                capture_output=True,
                text=True,
                timeout=300,
            )

            if result.returncode != 0:
                logger.warning(
                    f"Security scan failed for {image_name}: {result.stderr}"
                )
                return None

            scan_data = json.loads(result.stdout)

            # Process scan results
            total_vulnerabilities = 0
            critical_count = 0
            high_count = 0

            for result_item in scan_data.get("Results", []):
                vulnerabilities = result_item.get("Vulnerabilities", [])
                total_vulnerabilities += len(vulnerabilities)

                for vuln in vulnerabilities:
                    severity = vuln.get("Severity", "").upper()
                    if severity == "CRITICAL":
                        critical_count += 1
                    elif severity == "HIGH":
                        high_count += 1

            # Calculate security score (0-100, higher is better)
            security_score = max(0, 100 - (critical_count * 10 + high_count * 5))

            # Update image registry
            if image_name in self.image_registry:
                self.image_registry[image_name].security_scan_date = datetime.now()
                self.image_registry[
                    image_name
                ].vulnerability_count = total_vulnerabilities
                self.image_registry[image_name].security_score = security_score
                self._save_image_registry()

            scan_summary = {
                "total_vulnerabilities": total_vulnerabilities,
                "critical_count": critical_count,
                "high_count": high_count,
                "security_score": security_score,
                "scan_date": datetime.now().isoformat(),
            }

            logger.info(
                f"Security scan completed for {image_name}: "
                f"{total_vulnerabilities} vulnerabilities, score: {security_score}"
            )

            return scan_summary

        except subprocess.TimeoutExpired:
            logger.warning(f"Security scan timed out for {image_name}")
            return None
        except Exception as e:
            logger.error(f"Security scan error for {image_name}: {e}")
            return None

    def get_or_create_runtime_image(
        self,
        runtime: str,
        base_image: Optional[str] = None,
        packages: Optional[List[str]] = None,
    ) -> str:
        """
        Get existing runtime image or create new one.

        Args:
            runtime: Runtime type (python, node, shell, multi)
            base_image: Base image to use
            packages: Additional packages to install

        Returns:
            Full image name with tag
        """
        # Default base images for each runtime
        default_base_images = {
            "python": "python:3.11-slim",
            "node": "node:18-alpine",
            "shell": "alpine:latest",
            "multi": "ubuntu:22.04",
        }

        context = BuildContext(
            base_image=base_image or default_base_images.get(runtime, "alpine:latest"),
            runtime=runtime,
            packages=packages or [],
            security_hardening=True,
            minimal_install=True,
        )

        return self.create_runtime_image(context)

    def list_images(self) -> List[ImageInfo]:
        """List all managed images."""
        return list(self.image_registry.values())

    def get_image_info(self, image_name: str) -> Optional[ImageInfo]:
        """Get information about specific image."""
        return self.image_registry.get(image_name)

    def cleanup_old_images(self, max_age_days: int = 30) -> int:
        """Clean up old unused images."""
        cutoff_date = datetime.now() - timedelta(days=max_age_days)
        images_removed = 0

        try:
            # Get all Docker images
            all_images = self.client.images.list()

            for image in all_images:
                if not image.tags:  # Skip untagged images
                    continue

                # Check if image is old
                created_date = datetime.fromisoformat(
                    image.attrs.get("Created", "").replace("Z", "+00:00")
                )

                if created_date < cutoff_date:
                    # Check if image is in use
                    image_id = getattr(image, "id", None)
                    if image_id and not self._image_in_use(image_id):
                        try:
                            image_name = image.tags[0] if image.tags else image_id
                            self.client.images.remove(image_id, force=True)

                            # Remove from registry
                            if image_name in self.image_registry:
                                del self.image_registry[image_name]

                            images_removed += 1
                            logger.info(f"Removed old image: {image_name}")

                        except Exception as e:
                            logger.warning(f"Failed to remove image {image.id}: {e}")

            # Save updated registry
            self._save_image_registry()

        except Exception as e:
            logger.error(f"Error during image cleanup: {e}")

        return images_removed

    def _image_in_use(self, image_id: str) -> bool:
        """Check if image is currently in use by any container."""
        try:
            containers = self.client.containers.list(all=True)
            for container in containers:
                if container.image.id == image_id:
                    return True
            return False
        except Exception:
            return True  # Assume in use if we can't check

    def get_security_summary(self) -> Dict[str, Any]:
        """Get security summary for all managed images."""
        total_images = len(self.image_registry)
        scanned_images = sum(
            1
            for img in self.image_registry.values()
            if img.security_scan_date is not None
        )

        vulnerability_counts = [
            img.vulnerability_count
            for img in self.image_registry.values()
            if img.vulnerability_count is not None
        ]

        security_scores = [
            img.security_score
            for img in self.image_registry.values()
            if img.security_score is not None
        ]

        return {
            "total_images": total_images,
            "scanned_images": scanned_images,
            "scan_coverage": (scanned_images / total_images * 100)
            if total_images > 0
            else 0,
            "average_vulnerabilities": sum(vulnerability_counts)
            / len(vulnerability_counts)
            if vulnerability_counts
            else 0,
            "average_security_score": sum(security_scores) / len(security_scores)
            if security_scores
            else 0,
            "scanner_available": self.security_scanner_available,
        }<|MERGE_RESOLUTION|>--- conflicted
+++ resolved
@@ -8,11 +8,7 @@
 import logging
 import hashlib
 import subprocess
-<<<<<<< HEAD
-from typing import Dict, List, Optional, Any, TYPE_CHECKING
-=======
 from typing import Any, Dict, List, Optional, Set, TYPE_CHECKING
->>>>>>> e3b9d04c
 from dataclasses import dataclass
 from pathlib import Path
 from datetime import datetime, timedelta
