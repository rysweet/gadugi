#!/usr/bin/env python3
"""
Memory-GitHub Integration Configuration Management

This module handles configuration for the Memory.md to GitHub Issues integration,
including sync policies, pruning rules, and operational parameters.
"""

import os
from dataclasses import asdict, dataclass, field
from pathlib import Path
<<<<<<< HEAD
=======
from typing import Any, Dict, List, Optional
>>>>>>> 2ecad5df

import yaml
from sync_engine import ConflictResolution, SyncDirection
from typing import Any, Dict, List, Optional


@dataclass
class CompactionConfig:
    """Configuration for automatic Memory.md compaction"""

    # Size thresholds for triggering compaction
    max_lines: int = 100  # Maximum lines before compaction
    max_chars: int = 50000  # Maximum characters before compaction
    target_lines: int = 80  # Target lines after compaction
    min_benefit: float = 0.2  # Minimum reduction percentage to proceed

    # Compaction behavior
    enable_auto_compaction: bool = True
    create_backup: bool = True
    details_file_name: str = "LongTermMemoryDetails.md"

    # Section-specific compaction rules
    section_rules: Dict[str, Dict[str, Any]] = field(
        default_factory=lambda: {
            "Current Goals": {"preserve_all": True, "max_age_days": None},
            "Next Steps": {"preserve_all": True, "max_age_days": None},
            "Completed Tasks": {"max_age_days": 7, "max_items": 15},
            "Recent Accomplishments": {"max_age_days": 14, "max_items": 20},
            "Reflections": {"max_age_days": 30, "max_items": 10},
            "Important Context": {"max_items": 15, "preserve_high_priority": True},
            "Code Review Summary": {"max_age_days": 21, "max_items": 5},
        }
    )


@dataclass
class PruningConfig:
    """Configuration for Memory.md content pruning (legacy - use CompactionConfig)"""

    completed_task_age_days: int = 7
    reflection_age_days: int = 30
    max_accomplishments: int = 20
    max_context_items: int = 15
    preserve_high_priority: bool = True
    preserve_issue_references: bool = True
    preserve_recent_count: int = 10

    # Section-specific rules
    section_rules: Dict[str, Dict[str, Any]] = field(
        default_factory=lambda: {
            "Current Goals": {"max_items": 10, "preserve_all": True},
            "Completed Tasks": {"max_age_days": 7, "max_items": 20},
            "Recent Accomplishments": {"max_age_days": 14, "max_items": 15},
            "Reflections": {"max_age_days": 30, "consolidate_similar": True},
            "Important Context": {"relevance_scoring": True, "max_items": 15},
            "Next Steps": {"preserve_all": True},
        }
    )


@dataclass
class SyncConfig:
    """Configuration for Memory.md-GitHub synchronization"""

    direction: SyncDirection = SyncDirection.BIDIRECTIONAL
    conflict_resolution: ConflictResolution = ConflictResolution.MANUAL
    auto_create_issues: bool = True
    auto_close_completed: bool = True
    sync_frequency_minutes: int = 5
    batch_size: int = 10
    backup_before_sync: bool = True
    dry_run: bool = False

    # Rate limiting
    api_delay_seconds: float = 0.1
    max_retries: int = 3
    retry_delay_seconds: int = 2

    # Section filtering
    include_sections: List[str] = field(default_factory=list)
    exclude_sections: List[str] = field(
        default_factory=lambda: ["Reflections", "Important Context"]
    )


@dataclass
class IssueCreationConfig:
    """Configuration for GitHub issue creation"""

    default_labels: List[str] = field(
        default_factory=lambda: ["memory-sync", "ai-assistant"]
    )
    priority_labels: bool = True
    auto_assign: bool = False
    assignee: Optional[str] = None
    template_name: str = "memory-task"

    # Issue content
    include_context: bool = True
    include_metadata: bool = True
    max_title_length: int = 80

    # Labels by priority
    priority_label_map: Dict[str, str] = field(
        default_factory=lambda: {
            "high": "priority:high",
            "medium": "priority:medium",
            "low": "priority:low",
        }
    )


@dataclass
class ContentRules:
    """Rules for Memory.md content management"""

    required_sections: List[str] = field(
        default_factory=lambda: [
            "Current Goals",
            "Recent Accomplishments",
            "Next Steps",
        ]
    )
    optional_sections: List[str] = field(
        default_factory=lambda: [
            "Completed Tasks",
            "Reflections",
            "Important Context",
            "Code Review Summary",
        ]
    )

    # Task patterns
    completed_patterns: List[str] = field(default_factory=lambda: ["✅", "[x]"])
    pending_patterns: List[str] = field(default_factory=lambda: ["[ ]", "- [ ]"])
    priority_patterns: List[str] = field(
        default_factory=lambda: ["**CRITICAL**", "**HIGH**", "**URGENT**"]
    )

    # Content limits
    max_items_per_section: int = 50
    max_file_size_kb: int = 500

    # Formatting
    maintain_chronological_order: bool = True
    preserve_context_links: bool = True
    normalize_task_format: bool = True


@dataclass
class MonitoringConfig:
    """Configuration for monitoring and logging"""

    enable_logging: bool = True
    log_level: str = "INFO"
    log_file: Optional[str] = "memory-sync.log"

    # Metrics
    track_sync_performance: bool = True
    track_conflict_rates: bool = True
    track_api_usage: bool = True

    # Alerting
    alert_on_conflicts: bool = True
    alert_on_failures: bool = True
    alert_email: Optional[str] = None


@dataclass
class MemoryManagerConfig:
    """Complete configuration for Memory Manager"""

    # Core components
    compaction: CompactionConfig = field(default_factory=CompactionConfig)
    pruning: PruningConfig = field(default_factory=PruningConfig)
    sync: SyncConfig = field(default_factory=SyncConfig)
    issue_creation: IssueCreationConfig = field(default_factory=IssueCreationConfig)
    content_rules: ContentRules = field(default_factory=ContentRules)
    monitoring: MonitoringConfig = field(default_factory=MonitoringConfig)

    # Paths
    memory_file_path: str = ".github/Memory.md"
    config_file_path: str = ".github/memory-manager/config.yaml"
    state_directory: str = ".github/memory-sync-state"
    backup_directory: str = ".github/memory-sync-state/backups"

    # Operational
    enabled: bool = True
    version: str = "1.0.0"

    def to_dict(self) -> Dict[str, Any]:
        """Convert to dictionary"""
        # Convert enums to strings before calling asdict to ensure proper YAML serialization
        sync_dict = asdict(self.sync)
        if hasattr(self.sync.direction, "value"):
            sync_dict["direction"] = self.sync.direction.value
        if hasattr(self.sync.conflict_resolution, "value"):
            sync_dict["conflict_resolution"] = self.sync.conflict_resolution.value

        # Create the full dictionary
        result = asdict(self)
        result["sync"] = sync_dict

        return result

    def save_to_file(self, file_path: str):
        """Save configuration to YAML file"""
        path = Path(file_path)
        path.parent.mkdir(parents=True, exist_ok=True)

        with open(path, "w") as f:
            yaml.dump(self.to_dict(), f, default_flow_style=False, indent=2)

    @classmethod
    def load_from_file(cls, file_path: str) -> "MemoryManagerConfig":
        """Load configuration from YAML file"""
        path = Path(file_path)
        if not path.exists():
            # Return default config if file doesn't exist
            return cls()

        with open(path, "r") as f:
            data = yaml.safe_load(f)

        # Convert nested dictionaries back to dataclasses
        config = cls()

        if "compaction" in data:
            config.compaction = CompactionConfig(**data["compaction"])
        if "pruning" in data:
            config.pruning = PruningConfig(**data["pruning"])
        if "sync" in data:
            # Handle enum conversion
            sync_data = data["sync"].copy()
            if "direction" in sync_data:
                sync_data["direction"] = SyncDirection(sync_data["direction"])
            if "conflict_resolution" in sync_data:
                sync_data["conflict_resolution"] = ConflictResolution(
                    sync_data["conflict_resolution"]
                )
            config.sync = SyncConfig(**sync_data)
        if "issue_creation" in data:
            config.issue_creation = IssueCreationConfig(**data["issue_creation"])
        if "content_rules" in data:
            config.content_rules = ContentRules(**data["content_rules"])
        if "monitoring" in data:
            config.monitoring = MonitoringConfig(**data["monitoring"])

        # Update other fields
        for field_name in [
            "memory_file_path",
            "config_file_path",
            "state_directory",
            "backup_directory",
            "enabled",
            "version",
        ]:
            if field_name in data:
                setattr(config, field_name, data[field_name])

        return config


class ConfigManager:
    """Manages Memory Manager configuration"""

    DEFAULT_CONFIG_LOCATIONS = [
        ".github/memory-manager/config.yaml",
        ".github/memory-manager/config.yml",
        ".memory-manager.yaml",
        ".memory-manager.yml",
    ]

    def __init__(self, repo_path: str = None, config_path: str = None):
        """Initialize configuration manager"""
        self.repo_path = Path(repo_path or os.getcwd())
        self.config_path = config_path
        self.config: Optional[MemoryManagerConfig] = None

    def load_config(self) -> MemoryManagerConfig:
        """Load configuration from file or create default"""
        if self.config is not None:
            return self.config

        # Try to find config file
        config_file = self._find_config_file()

        if config_file:
            print(f"Loading config from: {config_file}")
            self.config = MemoryManagerConfig.load_from_file(config_file)
        else:
            print("No config file found, using defaults")
            self.config = MemoryManagerConfig()

            # Create default config file
            default_path = self.repo_path / self.DEFAULT_CONFIG_LOCATIONS[0]
            self.config.save_to_file(str(default_path))
            print(f"Created default config at: {default_path}")

        return self.config

    def save_config(self, config: MemoryManagerConfig = None):
        """Save configuration to file"""
        if config:
            self.config = config

        if not self.config:
            raise ValueError("No configuration to save")

        config_file = self._find_config_file() or (
            self.repo_path / self.DEFAULT_CONFIG_LOCATIONS[0]
        )
        self.config.save_to_file(str(config_file))

    def _find_config_file(self) -> Optional[Path]:
        """Find configuration file in standard locations"""
        if self.config_path:
            path = Path(self.config_path)
            return path if path.exists() else None

        for location in self.DEFAULT_CONFIG_LOCATIONS:
            path = self.repo_path / location
            if path.exists():
                return path

        return None

    def validate_config(self, config: MemoryManagerConfig = None) -> List[str]:
        """Validate configuration and return any errors"""
        cfg = config or self.config
        if not cfg:
            return ["No configuration loaded"]

        errors = []

        # Validate paths
        memory_path = self.repo_path / cfg.memory_file_path
        if not memory_path.exists():
            errors.append(f"Memory file not found: {memory_path}")

        # Validate sync configuration
        if cfg.sync.batch_size <= 0:
            errors.append("Batch size must be positive")

        if cfg.sync.sync_frequency_minutes <= 0:
            errors.append("Sync frequency must be positive")

        # Validate pruning configuration
        if cfg.pruning.completed_task_age_days < 0:
            errors.append("Completed task age cannot be negative")

        # Validate content rules
        if cfg.content_rules.max_items_per_section <= 0:
            errors.append("Max items per section must be positive")

        return errors

    def get_effective_config(self) -> Dict[str, Any]:
        """Get effective configuration with all resolved values"""
        config = self.load_config()
        effective = config.to_dict()

        # Resolve relative paths
        effective["memory_file_path"] = str(self.repo_path / config.memory_file_path)
        effective["state_directory"] = str(self.repo_path / config.state_directory)
        effective["backup_directory"] = str(self.repo_path / config.backup_directory)

        return effective


def create_default_config() -> MemoryManagerConfig:
    """Create default configuration with sensible defaults"""
    return MemoryManagerConfig(
        pruning=PruningConfig(
            completed_task_age_days=7,
            preserve_high_priority=True,
            max_accomplishments=20,
        ),
        sync=SyncConfig(
            direction=SyncDirection.BIDIRECTIONAL,
            conflict_resolution=ConflictResolution.MANUAL,
            auto_create_issues=True,
            sync_frequency_minutes=5,
        ),
        issue_creation=IssueCreationConfig(
            default_labels=["memory-sync", "ai-assistant", "automated"],
            priority_labels=True,
        ),
        content_rules=ContentRules(
            max_items_per_section=30, maintain_chronological_order=True
        ),
        monitoring=MonitoringConfig(enable_logging=True, track_sync_performance=True),
    )


def main():
    """Example usage of configuration system"""
    try:
        # Initialize config manager
        manager = ConfigManager("/Users/ryan/src/gadugi")

        # Load configuration
        config = manager.load_config()

        print("Configuration loaded:")
        print(f"  Memory file: {config.memory_file_path}")
        print(f"  Sync direction: {config.sync.direction.value}")
        print(f"  Auto create issues: {config.sync.auto_create_issues}")
        print(f"  Conflict resolution: {config.sync.conflict_resolution.value}")

        # Validate configuration
        errors = manager.validate_config()
        if errors:
            print("\nConfiguration errors:")
            for error in errors:
                print(f"  - {error}")
        else:
            print("\nConfiguration is valid ✅")

        # Show effective configuration
        effective = manager.get_effective_config()
        print(f"\nEffective memory file path: {effective['memory_file_path']}")

    except Exception as e:
        print(f"Error: {e}")


if __name__ == "__main__":
    main()<|MERGE_RESOLUTION|>--- conflicted
+++ resolved
@@ -9,14 +9,10 @@
 import os
 from dataclasses import asdict, dataclass, field
 from pathlib import Path
-<<<<<<< HEAD
-=======
 from typing import Any, Dict, List, Optional
->>>>>>> 2ecad5df
 
 import yaml
 from sync_engine import ConflictResolution, SyncDirection
-from typing import Any, Dict, List, Optional
 
 
 @dataclass
