--- conflicted
+++ resolved
@@ -13,16 +13,10 @@
 from datetime import datetime, timedelta
 from enum import Enum
 from pathlib import Path
-<<<<<<< HEAD
-
-from github_integration import GitHubIntegration, GitHubIssue
-from typing import Any, Dict, List, Optional
-=======
 from typing import Any, Dict, List, Optional
 
 from github_integration import GitHubIntegration, GitHubIssue
 from memory_parser import MemoryDocument, MemoryParser, Task, TaskStatus
->>>>>>> e3b9d04c
 
 
 class SyncDirection(Enum):
