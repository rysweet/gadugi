--- conflicted
+++ resolved
@@ -1,31 +1,12 @@
 ---
-<<<<<<< HEAD
-description: Specialized agent for fixing type errors identified by pyright type checker,
-  with intelligent categorization and systematic resolution
-imports: 'from .claude.shared.interfaces import AgentConfig, TaskData
-
-=======
 name: type-fix-agent
 model: inherit
 description: Specialized agent for fixing type errors identified by pyright type checker, with intelligent categorization and systematic resolution
 tools: Read, Write, Edit, MultiEdit, Bash, Grep, TodoWrite
 imports: |
   from .claude.shared.interfaces import AgentConfig, TaskData
->>>>>>> e3b9d04c
   from .claude.shared.error_handling import ErrorHandler
-
-  from .claude.shared.task_tracking import TaskTracker'
-model: inherit
-name: type-fix-agent
-tools:
-- Read
-- Write
-- Edit
-- MultiEdit
-- Bash
-- Grep
-- TodoWrite
-version: 1.0.0
+  from .claude.shared.task_tracking import TaskTracker
 ---
 
 # Type-Fix Agent - Specialized Type Error Resolution
