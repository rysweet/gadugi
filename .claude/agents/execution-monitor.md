--- conflicted
+++ resolved
@@ -1,20 +1,8 @@
 ---
-description: Monitors parallel Claude Code CLI executions, tracks progress, handles
-  failures, and coordinates result aggregation for the OrchestratorAgent
-model: inherit
 name: execution-monitor
-<<<<<<< HEAD
-tools:
-- Bash
-- Read
-- Write
-- TodoWrite
-version: 1.0.0
-=======
 model: inherit
 description: Monitors parallel Claude Code CLI executions, tracks progress, handles failures, and coordinates result aggregation for the OrchestratorAgent
 tools: Bash, Read, Write, TodoWrite
->>>>>>> e3b9d04c
 ---
 
 # ExecutionMonitor Sub-Agent
