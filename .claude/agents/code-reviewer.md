--- conflicted
+++ resolved
@@ -1,21 +1,8 @@
 ---
-<<<<<<< HEAD
-=======
 name: code-reviewer
 model: inherit
->>>>>>> e3b9d04c
 description: Specialized sub-agent for conducting thorough code reviews on pull requests
-model: inherit
-name: code-reviewer
-tools:
-- Read
-- Grep
-- LS
-- Bash
-- WebSearch
-- WebFetch
-- TodoWrite
-version: 1.0.0
+tools: Read, Grep, LS, Bash, WebSearch, WebFetch, TodoWrite
 ---
 
 # Code Review Sub-Agent for Gadugi
