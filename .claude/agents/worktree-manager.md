--- conflicted
+++ resolved
@@ -1,20 +1,8 @@
 ---
-description: Manages git worktree lifecycle for isolated parallel execution environments,
-  preventing conflicts between concurrent WorkflowManagers
-model: inherit
 name: worktree-manager
-<<<<<<< HEAD
-tools:
-- Bash
-- Read
-- Write
-- LS
-version: 1.0.0
-=======
 description: Manages git worktree lifecycle for isolated parallel execution environments, preventing conflicts between concurrent WorkflowManagers
 tools: Bash, Read, Write, LS
 model: inherit
->>>>>>> e3b9d04c
 ---
 
 # WorktreeManager Sub-Agent
