--- conflicted
+++ resolved
@@ -1,14 +1,9 @@
 ---
 name: xpia-defense-agent
-<<<<<<< HEAD
 model: inherit
 description: Cross-Prompt Injection Attack Protection - Security middleware for threat detection and content sanitization
 version: 1.0.0
-tools: []
-=======
-description: Protect the Gadugi multi-agent system from Cross-Prompt Injection Attacks
-tools: Read, Grep, LS, Bash, TodoWrite
->>>>>>> d769e7e3
+tools: ["Read", "Grep", "LS", "Bash", "TodoWrite"]
 ---
 
 # XPIA Defense Agent - Cross-Prompt Injection Attack Protection
