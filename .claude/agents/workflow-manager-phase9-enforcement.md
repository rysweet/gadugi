---
name: workflow-manager-phase9-enforcement
<<<<<<< HEAD
model: inherit
description: Enforcement mechanism for mandatory Phase 9 code review in WorkflowManager
version: 1.0.0
tools: []
=======
description: Enforcement documentation for mandatory Phase 9 code review in workflow
tools: Task, Read, Bash, TodoWrite
>>>>>>> d769e7e3
---

# WorkflowManager Phase 9 Enforcement Implementation

## CRITICAL: How to Actually Enforce Phase 9

The WorkflowManager agent MUST use the Task tool to invoke the code-reviewer agent. Here's the exact implementation:

### After PR Creation (Phase 8 Complete)

```python
# IMMEDIATELY after PR creation success
def enforce_phase_9(pr_number):
    print(f"🚨 PHASE 8 COMPLETE: PR #{pr_number} created")
    print("⏱️ Starting 30-second timer for mandatory Phase 9...")

    # Wait 30 seconds for PR to propagate
    time.sleep(30)

    print(f"🚨 ENFORCING PHASE 9: Invoking code-reviewer for PR #{pr_number}")

    # Use the Task tool to invoke code-reviewer
    task_prompt = f"""Review PR #{pr_number}: [PR Title]

This is the MANDATORY Phase 9 code review required by WorkflowManager.

Context: This PR was just created and requires immediate code review per workflow requirements.

Please conduct a thorough review of all changes."""

    # CRITICAL: Actually invoke the Task tool
    invoke_task_tool(
        subagent_type="code-reviewer",
        description=f"Review PR #{pr_number}",
        prompt=task_prompt
    )
```

### In WorkflowManager Execution

When executing Phase 8 (PR Creation), the agent MUST:

1. Create the PR using gh CLI
2. Verify PR was created successfully
3. **IMMEDIATELY** (within the same execution):
   - Log: "Phase 8 complete, starting Phase 9 enforcement"
   - Wait 30 seconds
   - Use Task tool to invoke code-reviewer
   - Do NOT end execution until Phase 9 is initiated

### Example Task Tool Invocation

The WorkflowManager should invoke the Task tool like this:

```
Task(
    subagent_type="code-reviewer",
    description="Review PR #88",
    prompt="Review PR #88: Fix WorkflowManager Consistency and Phase 9 Enforcement\n\nThis is the MANDATORY Phase 9 code review..."
)
```

### Recovery Action for PR #88

Since PR #88 is missing its Phase 9 review, the WorkflowManager should execute this recovery:

1. Detect that PR #88 has no reviews
2. Log: "CRITICAL: PR #88 missing mandatory Phase 9 review"
3. Invoke Task tool with code-reviewer subagent
4. Verify review was posted
5. Continue to Phase 10 (code-review-response)

## Implementation in workflow-manager.md

The workflow-manager.md agent prompt needs to be updated to:

1. **Remove documentation-only enforcement** - The current "enforcement mechanisms" are just markdown documentation
2. **Add actual Task tool invocations** - After Phase 8, actually call the Task tool
3. **Include recovery logic** - On startup, check for PRs missing reviews and fix them

## Key Insight

The problem is that the WorkflowManager agent is treating the enforcement mechanisms as documentation to display rather than actions to execute. The agent needs explicit instructions to:

- Use the Task tool (not just document that it should)
- Execute Phase 9 immediately after Phase 8 (not wait for user)
- Check for orphaned PRs on startup and fix them<|MERGE_RESOLUTION|>--- conflicted
+++ resolved
@@ -1,14 +1,9 @@
 ---
 name: workflow-manager-phase9-enforcement
-<<<<<<< HEAD
 model: inherit
 description: Enforcement mechanism for mandatory Phase 9 code review in WorkflowManager
 version: 1.0.0
-tools: []
-=======
-description: Enforcement documentation for mandatory Phase 9 code review in workflow
-tools: Task, Read, Bash, TodoWrite
->>>>>>> d769e7e3
+tools: ["Task", "Read", "Bash", "TodoWrite"]
 ---
 
 # WorkflowManager Phase 9 Enforcement Implementation
