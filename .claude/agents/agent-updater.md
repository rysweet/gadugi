--- conflicted
+++ resolved
@@ -1,24 +1,8 @@
 ---
-description: Automatically checks for and manages updates for Claude Code agents,
-  ensuring all agents are up-to-date
-model: inherit
 name: agent-updater
-<<<<<<< HEAD
-tools:
-- Read
-- Write
-- Edit
-- Bash
-- Grep
-- LS
-- TodoWrite
-- WebFetch
-version: 1.0.0
-=======
 model: inherit
 description: Automatically checks for and manages updates for Claude Code agents, ensuring all agents are up-to-date
 tools: Read, Write, Edit, Bash, Grep, LS, TodoWrite, WebFetch
->>>>>>> e3b9d04c
 ---
 
 # Agent Updater Sub-Agent for Automatic Update Management
