"""
Configuration for event-router.
"""

import os
from typing import Optional, Any, List

# Try to import from pydantic_settings (newer version) or fall back to pydantic
try:
    from pydantic_settings import BaseSettings  # type: ignore[import-untyped]
    from pydantic import Field
    PYDANTIC_AVAILABLE = True
except ImportError:
    try:
        from pydantic import BaseSettings, Field  # type: ignore[import-untyped]
        PYDANTIC_AVAILABLE = True
    except ImportError:
        # Fallback for older versions
        from typing import Any
<<<<<<< HEAD

        BaseSettings = object  # type: ignore[misc]

        def Field(*args: Any, **kwargs: Any) -> Any:  # type: ignore[misc]
            return None
=======
        PYDANTIC_AVAILABLE = False
        BaseSettings = object  # type: ignore[misc]
        def Field(default: Any = None, *args: Any, **kwargs: Any) -> Any:  # type: ignore[misc]
            return default
>>>>>>> e8a6234d


class Settings(BaseSettings):  # type: ignore
    """Enhanced application settings with memory system integration."""

    # Service configuration
    service_name: str = Field(default="event-router", description="Service name")
    service_version: str = Field(default="1.0.0", description="Service version")

    # Server configuration - respects environment variables
    host: str = Field(default="0.0.0.0", description="Server host", env="EVENT_ROUTER_HOST")
    port: int = Field(default=8000, description="Server port", env="EVENT_ROUTER_PORT")
    debug: bool = Field(default=False, description="Debug mode")

    # Memory System Configuration
    memory_backend_url: str = Field(
        default="http://localhost:8000", description="URL for memory system MCP backend"
    )
    sqlite_db_path: str = Field(
        default=".claude/data/events.db",
        description="Path to SQLite database for event storage",
    )
    enable_memory_integration: bool = Field(
        default=True, description="Enable integration with Gadugi memory system"
    )

    # Event System Configuration
    max_event_cache_size: int = Field(
        default=1000, description="Maximum number of events to cache in memory"
    )
    event_retention_days: int = Field(
        default=30, description="Number of days to retain events in storage"
    )
    high_priority_events_to_memory: bool = Field(
        default=True, description="Store high/critical priority events in memory system"
    )

    # Event Replay Configuration
    max_replay_events: int = Field(
        default=5000,
        description="Maximum number of events to replay in a single request",
    )
    replay_timeout_seconds: int = Field(
        default=300, description="Timeout for event replay operations"
    )

    # Event Filtering Configuration
    filter_cache_ttl_minutes: int = Field(
        default=5, description="TTL for filter result cache in minutes"
    )
    max_filter_results: int = Field(
        default=1000, description="Maximum number of events to return from filter"
    )

    # Database configuration (legacy)
    database_url: Optional[str] = Field(
        default=None, description="Database URL (legacy)"
    )

    # Redis configuration (for future use)
    redis_url: Optional[str] = Field(default=None, description="Redis URL for caching")
    enable_redis_cache: bool = Field(default=False, description="Enable Redis caching")

    # Logging configuration
    log_level: str = Field(default="INFO", description="Log level")
    log_file: Optional[str] = Field(
        default=".claude/logs/event-router.log", description="Log file path"
    )
    enable_structured_logging: bool = Field(
        default=True, description="Enable structured JSON logging"
    )

    # Security configuration
    api_key: Optional[str] = Field(
        default=None, description="API Key for authentication"
    )
    secret_key: str = Field(default="change-me-in-production", description="Secret key")
    cors_origins: List[str] = Field(
        default_factory=lambda: ["http://localhost:3000", "http://localhost:8080"],
        description="CORS allowed origins",
    )

    # Health Check Configuration
    health_check_interval_seconds: int = Field(
        default=60, description="Interval for automatic health checks"
    )
    memory_health_check_enabled: bool = Field(
        default=True, description="Enable memory system health checks"
    )

    # Performance Configuration
    async_workers: int = Field(
        default=4, description="Number of async workers for event processing"
    )
    batch_size: int = Field(default=100, description="Batch size for bulk operations")

    class Config:
        """Pydantic config."""

        env_prefix = "EVENT_ROUTER_"
        env_file = ".env"
        case_sensitive = False


def get_settings() -> Settings:
    """Get application settings."""
    if PYDANTIC_AVAILABLE:
        return Settings()  # type: ignore
    else:
        # Create a simple settings object with defaults when pydantic is not available
        settings = Settings()  # type: ignore
        settings.service_name = "event-router"
        settings.service_version = "1.0.0"
        settings.host = os.environ.get("EVENT_ROUTER_HOST", "0.0.0.0")
        settings.port = int(os.environ.get("EVENT_ROUTER_PORT", "8000"))
        settings.debug = os.environ.get("DEBUG", "False").lower() == "true"
        settings.memory_backend_url = "http://localhost:8000"
        settings.sqlite_db_path = ".claude/data/events.db"
        settings.enable_memory_integration = True
        settings.max_event_cache_size = 1000
        settings.event_retention_days = 30
        settings.high_priority_events_to_memory = True
        settings.max_replay_events = 5000
        settings.replay_timeout_seconds = 300
        settings.filter_cache_ttl_minutes = 5
        settings.max_filter_results = 1000
        settings.database_url = None
        settings.redis_url = None
        settings.enable_redis_cache = False
        settings.log_level = "INFO"
        settings.log_file = ".claude/logs/event-router.log"
        settings.enable_structured_logging = True
        settings.api_key = None
        settings.secret_key = "change-me-in-production"
        settings.cors_origins = ["http://localhost:3000", "http://localhost:8080"]
        settings.health_check_interval_seconds = 60
        settings.memory_health_check_enabled = True
        settings.async_workers = 4
        settings.batch_size = 100
        return settings


# Flask-specific config class
class Config:
    """Enhanced Flask configuration with production settings."""

    SECRET_KEY: str = os.environ.get("SECRET_KEY") or "dev-secret-key"
    DEBUG: bool = os.environ.get("DEBUG", "False").lower() == "true"
    JSON_SORT_KEYS: bool = False
    JSONIFY_PRETTYPRINT_REGULAR: bool = True

    # Event Router specific Flask settings
    MAX_CONTENT_LENGTH: int = 16 * 1024 * 1024  # 16MB max request size
    JSONIFY_MIMETYPE: str = "application/json"

    # CORS Configuration
    CORS_ORIGINS: str = os.environ.get(
        "CORS_ORIGINS", "http://localhost:3000,http://localhost:8080"
    )

    # Request timeout
    TIMEOUT: int = int(os.environ.get("TIMEOUT", 300))  # 5 minutes default


# Environment-specific configurations
class DevelopmentConfig(Config):
    """Development configuration."""

    DEBUG = True
    EVENT_ROUTER_LOG_LEVEL = "DEBUG"
    EVENT_ROUTER_ENABLE_MEMORY_INTEGRATION = True
    EVENT_ROUTER_SQLITE_DB_PATH = ".claude/data/events_dev.db"


class ProductionConfig(Config):
    """Production configuration."""

    DEBUG = False
    EVENT_ROUTER_LOG_LEVEL = "INFO"
    EVENT_ROUTER_ENABLE_STRUCTURED_LOGGING = True
    EVENT_ROUTER_MEMORY_HEALTH_CHECK_ENABLED = True
    EVENT_ROUTER_SQLITE_DB_PATH = "/var/lib/claude/events.db"

    # Production security settings
    SECRET_KEY = os.environ.get("SECRET_KEY", "CHANGE_ME_IN_PRODUCTION")


class TestingConfig(Config):
    """Testing configuration."""

    DEBUG = True
    TESTING = True
    EVENT_ROUTER_SQLITE_DB_PATH = ":memory:"  # In-memory for tests
    EVENT_ROUTER_ENABLE_MEMORY_INTEGRATION = False  # Disable for unit tests<|MERGE_RESOLUTION|>--- conflicted
+++ resolved
@@ -17,18 +17,10 @@
     except ImportError:
         # Fallback for older versions
         from typing import Any
-<<<<<<< HEAD
-
-        BaseSettings = object  # type: ignore[misc]
-
-        def Field(*args: Any, **kwargs: Any) -> Any:  # type: ignore[misc]
-            return None
-=======
         PYDANTIC_AVAILABLE = False
         BaseSettings = object  # type: ignore[misc]
         def Field(default: Any = None, *args: Any, **kwargs: Any) -> Any:  # type: ignore[misc]
             return default
->>>>>>> e8a6234d
 
 
 class Settings(BaseSettings):  # type: ignore
