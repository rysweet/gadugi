#!/usr/bin/env python3
"""
ContainerManager - Docker-based execution for OrchestratorAgent

Replaces subprocess.Popen with proper Docker container isolation for true parallel,
observable task execution. Addresses critical issues identified in Issue #167.

Key Features:
- Docker SDK integration for container lifecycle management
- Proper Claude CLI invocation with automation flags
- Real-time output streaming and monitoring
- Resource limits and health checks
- Container orchestration for parallel execution

Security Features:
- Container isolation and resource limits
- Secure volume mounting for worktrees
- Network isolation between tasks
- Proper cleanup and garbage collection
"""

import asyncio
import json
import logging
import os
import threading
from concurrent.futures import ThreadPoolExecutor, as_completed
from dataclasses import dataclass, asdict  # type: ignore
from datetime import datetime, timedelta  # type: ignore
from pathlib import Path
<<<<<<< HEAD
from typing import Any, AsyncGenerator, Callable  # type: ignore, Dict, List, Optional
=======
from typing import Any, AsyncGenerator, Callable, Dict, List, Optional  # type: ignore
>>>>>>> e3b9d04c
import uuid

try:
    import docker  # type: ignore
    from docker.errors import DockerException, ContainerError, ImageNotFound  # type: ignore
    DOCKER_AVAILABLE = True
except ImportError:
    logging.warning("Docker SDK not available. Install with: pip install docker")
    DOCKER_AVAILABLE = False
    # Fallback classes
    class DockerException(Exception): pass
    class ContainerError(Exception): pass
    class ImageNotFound(Exception): pass

try:
    import websockets  # type: ignore
    import asyncio
    WEBSOCKET_AVAILABLE = True
except ImportError:
    logging.warning("WebSocket support not available. Install with: pip install websockets")
    WEBSOCKET_AVAILABLE = False

logger = logging.getLogger(__name__)


@dataclass
class ContainerConfig:
    """Configuration for container execution"""
    image: str = "claude-orchestrator:latest"
    cpu_limit: str = "2.0"  # CPU cores
    memory_limit: str = "4g"  # Memory limit
    timeout_seconds: int = 3600  # 1 hour default
    network_mode: str = "bridge"
    auto_remove: bool = True
    detach: bool = False

    # Claude CLI specific settings
    claude_flags: List[str] = None
    max_turns: int = 50
    output_format: str = "json"

    def __post_init__(self):
        if self.claude_flags is None:
            self.claude_flags = [
                "--dangerously-skip-permissions",
                "--verbose",
                f"--max-turns={self.max_turns}",
                f"--output-format={self.output_format}"
            ]


@dataclass
class ContainerResult:
    """Result of container execution"""
    container_id: str
    task_id: str
    status: str  # 'success', 'failed', 'timeout', 'cancelled'
    start_time: datetime
    end_time: Optional[datetime]
    duration: Optional[float]
    exit_code: Optional[int]
    stdout: str
    stderr: str
    logs: List[str]
    resource_usage: Dict[str, Any]
    error_message: Optional[str] = None


class ContainerOutputStreamer:
    """Streams container output in real-time"""

    def __init__(self, container_id: str, task_id: str):
<<<<<<< HEAD
    websockets = None  # type: ignore
        self.container_id = container_id  # type: ignore
        self.task_id = task_id  # type: ignore
        self.streaming = False  # type: ignore
        self.clients: List[websockets.WebSocketServerProtocol] = []  # type: ignore
=======
        self.container_id = container_id  # type: ignore
        self.task_id = task_id  # type: ignore
        self.streaming = False  # type: ignore
        self.clients: List = []  # type: ignore
>>>>>>> e3b9d04c

    async def start_streaming(self, container):
        """Start streaming container output"""
        self.streaming = True

        try:
            # Stream logs in real-time
            for log_line in container.logs(stream=True, follow=True):
                if not self.streaming:
                    break

                log_text = log_line.decode('utf-8').strip()

                # Broadcast to all WebSocket clients
                if self.clients:  # type: ignore
                    message = {
                        "task_id": self.task_id,  # type: ignore
                        "container_id": self.container_id,  # type: ignore
                        "timestamp": datetime.now().isoformat(),
                        "log": log_text
                    }

                    # Send to all connected clients
                    disconnected = []
                    for client in self.clients:  # type: ignore
                        try:
                            await client.send(json.dumps(message))
                        except Exception:
                            disconnected.append(client)

                    # Clean up disconnected clients
                    for client in disconnected:
                        self.clients.remove(client)  # type: ignore

        except Exception as e:
            logger.error(f"Output streaming error for {self.task_id}: {e}")  # type: ignore
        finally:
            self.streaming = False

    def stop_streaming(self):
        """Stop output streaming"""
        self.streaming = False

    def add_client(self, client):
        """Add WebSocket client for output streaming"""
        if WEBSOCKET_AVAILABLE:
            self.clients.append(client)  # type: ignore

    def remove_client(self, client):
        """Remove WebSocket client"""
        if client in self.clients:  # type: ignore
            self.clients.remove(client)  # type: ignore


class ContainerManager:
    """Manages Docker container execution for orchestrator tasks"""

    def __init__(self, config: ContainerConfig = None):
        self.config = config or ContainerConfig()
        self.docker_client = None
        self.active_containers: Dict[str, Any] = {}
        self.output_streamers: Dict[str, ContainerOutputStreamer] = {}
        self._initialize_docker()

    def _initialize_docker(self):
        """Initialize Docker client"""
        if not DOCKER_AVAILABLE:
            raise RuntimeError("Docker SDK not available. Please install: pip install docker")

        try:  # type: ignore
<<<<<<< HEAD
                docker = None
=======
>>>>>>> e3b9d04c
            self.docker_client = docker.from_env()  # type: ignore
            # Test connection
            self.docker_client.ping()  # type: ignore
            logger.info("Docker client initialized successfully")

            # Ensure orchestrator image exists
            self._ensure_orchestrator_image()

        except DockerException as e:  # type: ignore
            logger.error(f"Failed to initialize Docker client: {e}")  # type: ignore
            raise RuntimeError(f"Docker initialization failed: {e}")  # type: ignore

    def _ensure_orchestrator_image(self):
        """Ensure the Claude orchestrator Docker image exists"""
        try:
            self.docker_client.images.get(self.config.image)  # type: ignore
            logger.info(f"Docker image {self.config.image} found")
        except ImageNotFound:
            logger.info(f"Building Docker image: {self.config.image}")
            self._build_orchestrator_image()

    def _build_orchestrator_image(self):
        """Build the Claude orchestrator Docker image"""
        # Create Dockerfile content
        dockerfile_content = '''
FROM python:3.11-slim

# Install system dependencies
RUN apt-get update && apt-get install -y \\
    git \\
    curl \\
    build-essential \\
    && rm -rf /var/lib/apt/lists/*

# Install Claude CLI
RUN curl -fsSL https://claude.ai/cli/install.sh | sh

# Install Python dependencies
RUN pip install --no-cache-dir \\
    docker \\
    psutil \\
    websockets \\
    asyncio

# Set working directory
WORKDIR /workspace

# Default command
CMD ["bash"]
'''

        # Create temporary build context
        import tempfile
        with tempfile.TemporaryDirectory() as build_dir:
            dockerfile_path = Path(build_dir) / "Dockerfile"
            dockerfile_path.write_text(dockerfile_content)

            try:
                # Build the image
                logger.info("Building Claude orchestrator Docker image...")
                image, build_logs = self.docker_client.images.build(  # type: ignore
                    path=build_dir,
                    tag=self.config.image,
                    rm=True
                )

                # Log build output
                for log in build_logs:
                    if 'stream' in log:
                        logger.info(f"Docker build: {log['stream'].strip()}")

                logger.info(f"Successfully built image: {self.config.image}")

            except DockerException as e:
                logger.error(f"Failed to build Docker image: {e}")
                raise

    def execute_containerized_task(
        self,
        task_id: str,
        worktree_path: Path,
        prompt_file: str,
        task_context: Optional[Dict] = None,
        progress_callback: Optional[Callable] = None
    ) -> ContainerResult:
        """Execute a task in a Docker container"""

        if not self.docker_client:
            raise RuntimeError("Docker client not initialized")

<<<<<<< HEAD
        # Validate API key before container creation
        api_key = os.getenv('CLAUDE_API_KEY', '').strip()
        if not api_key:
            logger.error(f"CLAUDE_API_KEY not set for task {task_id}")
            return ContainerResult(
                container_id="none",
                task_id=task_id,
                status="failed",
                start_time=datetime.now(),
                end_time=datetime.now(),
                duration=0.0,
                exit_code=-1,
                stdout="",
                stderr="ERROR: CLAUDE_API_KEY environment variable not set",
                logs=[],
                resource_usage={},
                error_message="CLAUDE_API_KEY not set"
            )
=======
        # Try subprocess first as fallback for auth issues
        subprocess_result = self._try_subprocess_execution(task_id, worktree_path, prompt_file)
        if subprocess_result.exit_code == 0:
            logger.info(f"Task {task_id} completed successfully via subprocess fallback")
            return subprocess_result

        # If subprocess failed, try container execution
        logger.info(f"Subprocess failed for {task_id}, trying container execution...")

        # Validate API key before container creation (optional for subscription users)
        api_key = os.getenv('CLAUDE_API_KEY', '').strip()
        if not api_key:
            logger.warning(f"CLAUDE_API_KEY not set for task {task_id}, relying on subscription auth")
            # Don't fail here - let container try with mounted auth
>>>>>>> e3b9d04c

        _container_id = f"orchestrator-{task_id}-{uuid.uuid4().hex[:8]}"
        start_time = datetime.now()

        # Validate host system resources
        try:
            import psutil
            mem = psutil.virtual_memory()
            if mem.available < 1024 * 1024 * 1024:  # Less than 1GB available
                logger.warning(f"Low memory available: {mem.available / (1024**3):.2f}GB")
                if mem.available < 512 * 1024 * 1024:  # Less than 512MB
                    return ContainerResult(  # type: ignore
                        task_id=task_id,
                        status="failed",
                        exit_code=-1,
                        stdout="",
                        stderr="ERROR: Insufficient memory to create container",
                        logs="",
                        start_time=start_time,
                        end_time=datetime.now(),
                        duration=0.0,
                        resource_usage={}
                    )
        except ImportError:
            logger.warning("psutil not available, skipping resource check")

        logger.info(f"Starting containerized task: {task_id}")

<<<<<<< HEAD
        # Prepare container volumes
        _volumes = {
=======
        # Prepare container volumes including auth directories
        volumes = {
>>>>>>> e3b9d04c
            str(worktree_path.absolute()): {
                'bind': '/workspace',
                'mode': 'rw'
            }
        }

<<<<<<< HEAD
=======
        # Mount Claude config directory for subscription auth
        claude_config_dir = Path.home() / '.claude'
        if claude_config_dir.exists():
            volumes[str(claude_config_dir)] = {
                'bind': '/root/.claude',
                'mode': 'ro'
            }

        # Mount GitHub config directory for gh CLI
        gh_config_dir = Path.home() / '.config' / 'gh'
        if gh_config_dir.exists():
            volumes[str(gh_config_dir)] = {
                'bind': '/root/.config/gh',
                'mode': 'ro'
            }

>>>>>>> e3b9d04c
        # Prepare Claude CLI command with proper flags and path escaping
        import shlex
        escaped_prompt = shlex.quote(prompt_file)
        claude_cmd = [
            "claude",
            "-p", escaped_prompt
        ] + self.config.claude_flags

        logger.info(f"Container command: {' '.join(claude_cmd)}")

        try:  # type: ignore
<<<<<<< HEAD
                _docker = None
                _docker = None
    docker = None
=======
>>>>>>> e3b9d04c
            # Create and start container
            container = self.docker_client.containers.run(  # type: ignore
                image=self.config.image,  # type: ignore
                command=claude_cmd,  # type: ignore
                volumes=volumes,  # type: ignore
                working_dir="/workspace",
                cpu_count=float(self.config.cpu_limit),  # type: ignore
                mem_limit=self.config.memory_limit,  # type: ignore
                network_mode=self.config.network_mode,  # type: ignore
                detach=True,
                auto_remove=self.config.auto_remove,  # type: ignore
                name=container_id,  # type: ignore
                environment={
                    'PYTHONUNBUFFERED': '1',
                    'CLAUDE_API_KEY': os.getenv('CLAUDE_API_KEY', ''),
<<<<<<< HEAD
=======
                    'CLAUDE_CODE_SSE_PORT': os.getenv('CLAUDE_CODE_SSE_PORT', ''),
                    'CLAUDE_CODE_ENTRYPOINT': os.getenv('CLAUDE_CODE_ENTRYPOINT', 'cli'),
                    'CLAUDECODE': os.getenv('CLAUDECODE', '1'),
                    'GH_TOKEN': os.getenv('GH_TOKEN', ''),
                    'GITHUB_TOKEN': os.getenv('GITHUB_TOKEN', ''),
>>>>>>> e3b9d04c
                    'TASK_ID': task_id  # type: ignore
                }
            )

            self.active_containers[task_id] = container  # type: ignore

            # Start output streaming
            streamer = ContainerOutputStreamer(container.id, task_id)  # type: ignore
            self.output_streamers[task_id] = streamer  # type: ignore

            # Start streaming in background thread
            if WEBSOCKET_AVAILABLE:
                streaming_thread = threading.Thread(
                    target=lambda: asyncio.run(streamer.start_streaming(container)),  # type: ignore
                    daemon=True
                )
                streaming_thread.start()

            # Wait for completion with timeout
            exit_code = container.wait(timeout=self.config.timeout_seconds)['StatusCode']  # type: ignore

            # Get container logs
            logs = container.logs().decode('utf-8')
            stdout = logs  # Docker combines stdout/stderr
            stderr = ""

            # Determine status
            status = "success" if exit_code == 0 else "failed"

            # Get resource usage stats
            stats = container.stats(stream=False)
            resource_usage = {
                'memory_usage': stats.get('memory_stats', {}).get('usage', 0),
                'cpu_usage': stats.get('cpu_stats', {}).get('cpu_usage', {}).get('total_usage', 0),
                'network_rx': stats.get('networks', {}).get('eth0', {}).get('rx_bytes', 0),
                'network_tx': stats.get('networks', {}).get('eth0', {}).get('tx_bytes', 0)
            }

        except docker.errors.ImageNotFound as e:  # type: ignore
            logger.error(f"Docker image not found for {task_id}: {e}")  # type: ignore
            exit_code = -2
            status = "failed"
            stdout = ""
            stderr = f"Docker image not found: {self.config.image}. Run 'docker build' first."  # type: ignore
            logs = ""
            resource_usage = {}
        except docker.errors.APIError as e:  # type: ignore
            logger.error(f"Docker API error for {task_id}: {e}")  # type: ignore
            exit_code = -3
            status = "failed"
            stdout = ""
            stderr = f"Docker API error: {e}"  # type: ignore
            logs = ""
            resource_usage = {}
        except docker.errors.ContainerError as e:  # type: ignore
            logger.error(f"Container error for {task_id}: {e}")  # type: ignore
            exit_code = e.exit_status  # type: ignore
            status = "failed"
            stdout = e.stdout.decode('utf-8') if e.stdout else ""  # type: ignore
            stderr = e.stderr.decode('utf-8') if e.stderr else str(e)  # type: ignore
            logs = ""
            resource_usage = {}
        except Exception as e:  # type: ignore
            logger.error(f"Unexpected container execution error for {task_id}: {e}")  # type: ignore
            exit_code = -99
            status = "failed"
            stdout = ""
            stderr = f"Unexpected error: {type(e).__name__}: {e}"  # type: ignore
            logs = ""
            resource_usage = {}

            # Try to get partial logs
            if task_id in self.active_containers:  # type: ignore
                try:
                    container = self.active_containers[task_id]  # type: ignore
                    logs = container.logs().decode('utf-8')
                    stdout = logs
                except Exception:
                    pass

        finally:  # type: ignore
            # Cleanup
            if task_id in self.active_containers:  # type: ignore
                try:
                    container = self.active_containers[task_id]  # type: ignore
                    container.stop(timeout=10)
                    if not self.config.auto_remove:  # type: ignore
                        container.remove()
                except Exception as e:
                    logger.warning(f"Container cleanup failed for {task_id}: {e}")  # type: ignore
                finally:
                    del self.active_containers[task_id]  # type: ignore

            # Stop output streaming
            if task_id in self.output_streamers:  # type: ignore
                self.output_streamers[task_id].stop_streaming()  # type: ignore
                del self.output_streamers[task_id]  # type: ignore

        end_time = datetime.now()  # type: ignore
        duration = (end_time - start_time).total_seconds()  # type: ignore

        result = ContainerResult(
            container_id=container_id,  # type: ignore
            task_id=task_id,  # type: ignore
            status=status,
            start_time=start_time,  # type: ignore
            end_time=end_time,
            duration=duration,
            exit_code=exit_code,
            stdout=stdout,
            stderr=stderr,
            logs=logs.split('\n') if logs else [],
            resource_usage=resource_usage,
            error_message=stderr if status == "failed" else None
        )

        logger.info(f"Container task completed: {task_id}, status={status}, duration={duration:.1f}s")  # type: ignore

        # Progress callback
        if progress_callback:  # type: ignore
            progress_callback(task_id, result)  # type: ignore

        return result  # type: ignore

    def execute_parallel_tasks(
        self,
        tasks: List[Dict],
        max_parallel: int = 4,
        progress_callback: Optional[Callable] = None
    ) -> Dict[str, ContainerResult]:
        """Execute multiple tasks in parallel containers"""

        if not tasks:
            return {}

        logger.info(f"Starting parallel execution of {len(tasks)} tasks in containers")

        results = {}

        # Use ThreadPoolExecutor for parallel container execution
        with ThreadPoolExecutor(max_workers=max_parallel) as executor:
            # Submit all tasks
            future_to_task = {}
            for task in tasks:
                task_id = task['id']
                worktree_path = Path(task['worktree_path'])
                prompt_file = task['prompt_file']
                task_context = task.get('context', {})

                future = executor.submit(
                    self.execute_containerized_task,
                    task_id,
                    worktree_path,
                    prompt_file,
                    task_context,
                    progress_callback
                )
                future_to_task[future] = task_id

            # Collect results as they complete
            for future in as_completed(future_to_task):
                task_id = future_to_task[future]
                try:
                    result = future.result()
                    results[task_id] = result
                except Exception as e:
                    logger.error(f"Task execution failed: {task_id}, error={e}")

                    # Create failed result
                    results[task_id] = ContainerResult(
                        container_id=f"failed-{task_id}",
                        task_id=task_id,
                        status="failed",
                        start_time=datetime.now(),
                        end_time=datetime.now(),
                        duration=0.0,
                        exit_code=-1,
                        stdout="",
                        stderr=str(e),
                        logs=[],
                        resource_usage={},
                        error_message=str(e)
                    )

        return results

    def cancel_task(self, task_id: str):
        """Cancel a running containerized task"""
        if task_id in self.active_containers:
            try:
                container = self.active_containers[task_id]
                container.stop(timeout=10)
                logger.info(f"Cancelled containerized task: {task_id}")
            except Exception as e:
                logger.error(f"Failed to cancel task {task_id}: {e}")

    def cancel_all_tasks(self):
        """Cancel all running containerized tasks"""
        for task_id in list(self.active_containers.keys()):
            self.cancel_task(task_id)

    def get_task_status(self, task_id: str) -> Optional[Dict[str, Any]]:
        """Get current status of a containerized task"""
        if task_id not in self.active_containers:
            return None

        try:
            container = self.active_containers[task_id]
            container.reload()  # Refresh container state

            stats = container.stats(stream=False)

            return {
                'task_id': task_id,
                'container_id': container.id,
                'status': container.status,
                'created': container.attrs['Created'],
                'started': container.attrs['State']['StartedAt'],
                'memory_usage': stats.get('memory_stats', {}).get('usage', 0),
                'cpu_percent': self._calculate_cpu_percent(stats),
                'network_io': stats.get('networks', {})
            }
        except Exception as e:
            logger.error(f"Failed to get status for task {task_id}: {e}")
            return None

    def _calculate_cpu_percent(self, stats: Dict) -> float:
        """Calculate CPU usage percentage from Docker stats"""
        try:
            cpu_stats = stats.get('cpu_stats', {})
            precpu_stats = stats.get('precpu_stats', {})

            cpu_usage = cpu_stats.get('cpu_usage', {})
            precpu_usage = precpu_stats.get('cpu_usage', {})

            cpu_delta = cpu_usage.get('total_usage', 0) - precpu_usage.get('total_usage', 0)
            system_delta = cpu_stats.get('system_cpu_usage', 0) - precpu_stats.get('system_cpu_usage', 0)

            if system_delta > 0 and cpu_delta > 0:
                cpu_percent = (cpu_delta / system_delta) * len(cpu_usage.get('percpu_usage', [])) * 100
                return round(cpu_percent, 2)

            return 0.0
        except Exception:
            return 0.0

    def cleanup(self):
        """Clean up all resources"""
        logger.info("Cleaning up ContainerManager resources...")

        # Cancel all active tasks
        self.cancel_all_tasks()

        # Stop all output streaming
        for streamer in self.output_streamers.values():
            streamer.stop_streaming()
        self.output_streamers.clear()

        # Close Docker client
        if self.docker_client:
            try:
                self.docker_client.close()
            except Exception as e:
                logger.warning(f"Error closing Docker client: {e}")

        logger.info("ContainerManager cleanup complete")


    def _try_subprocess_execution(self, task_id: str, worktree_path: Path, prompt_file: str) -> ContainerResult:
        """Fallback subprocess execution when Docker fails or auth issues occur"""
        import subprocess
        import shlex

        logger.info(f"Attempting subprocess execution for task {task_id}")
        start_time = datetime.now()

        try:
            # Change to worktree directory
            original_cwd = os.getcwd()
            os.chdir(worktree_path)

            # Prepare Claude CLI command
            escaped_prompt = shlex.quote(prompt_file)
            claude_cmd = ["claude", "-p", escaped_prompt] + self.config.claude_flags

            logger.info(f"Subprocess command: {' '.join(claude_cmd)}")

            # Execute with proper timeout
            result = subprocess.run(
                claude_cmd,
                capture_output=True,
                text=True,
                timeout=self.config.timeout_seconds,
                cwd=worktree_path
            )

            end_time = datetime.now()
            duration = (end_time - start_time).total_seconds()

            return ContainerResult(
                container_id=f"subprocess-{task_id}",
                task_id=task_id,
                status="success" if result.returncode == 0 else "failed",
                exit_code=result.returncode,
                stdout=result.stdout,
                stderr=result.stderr,
                logs=result.stdout + "\n" + result.stderr,
                start_time=start_time,
                end_time=end_time,
                duration=duration,
                resource_usage={}
            )

        except subprocess.TimeoutExpired:
            end_time = datetime.now()
            duration = (end_time - start_time).total_seconds()
            return ContainerResult(
                container_id=f"subprocess-{task_id}",
                task_id=task_id,
                status="failed",
                exit_code=-1,
                stdout="",
                stderr="Subprocess execution timed out",
                logs="",
                start_time=start_time,
                end_time=end_time,
                duration=duration,
                resource_usage={}
            )
        except Exception as e:
            end_time = datetime.now()
            duration = (end_time - start_time).total_seconds()
            logger.error(f"Subprocess execution failed for {task_id}: {e}")
            return ContainerResult(
                container_id=f"subprocess-{task_id}",
                task_id=task_id,
                status="failed",
                exit_code=-2,
                stdout="",
                stderr=f"Subprocess error: {e}",
                logs="",
                start_time=start_time,
                end_time=end_time,
                duration=duration,
                resource_usage={}
            )
        finally:
            # Restore original working directory
            try:
                os.chdir(original_cwd)
            except:
                pass


def main():
    """CLI entry point for ContainerManager testing"""
    import argparse

    parser = argparse.ArgumentParser(description="Container Manager for Orchestrator")
    parser.add_argument("--task-id", required=True, help="Task ID")
    parser.add_argument("--worktree-path", required=True, help="Worktree path")
    parser.add_argument("--prompt-file", required=True, help="Prompt file")
    parser.add_argument("--image", default="claude-orchestrator:latest", help="Docker image")

    args = parser.parse_args()

    # Create container manager
    config = ContainerConfig(image=args.image)
    manager = ContainerManager(config)

    try:
        # Execute single task
        result = manager.execute_containerized_task(
            task_id=args.task_id,
            worktree_path=Path(args.worktree_path),
            prompt_file=args.prompt_file
        )

        print(f"Task completed: {result.status}")
        print(f"Duration: {result.duration:.1f}s")
        print(f"Exit code: {result.exit_code}")

        if result.stdout:
            print(f"Output: {result.stdout[:500]}...")

        return 0 if result.status == 'success' else 1

    except Exception as e:
        logger.error(f"Container execution failed: {e}")
        return 1
    finally:
        manager.cleanup()


if __name__ == "__main__":
    exit(main())<|MERGE_RESOLUTION|>--- conflicted
+++ resolved
@@ -28,11 +28,7 @@
 from dataclasses import dataclass, asdict  # type: ignore
 from datetime import datetime, timedelta  # type: ignore
 from pathlib import Path
-<<<<<<< HEAD
-from typing import Any, AsyncGenerator, Callable  # type: ignore, Dict, List, Optional
-=======
 from typing import Any, AsyncGenerator, Callable, Dict, List, Optional  # type: ignore
->>>>>>> e3b9d04c
 import uuid
 
 try:
@@ -105,18 +101,10 @@
     """Streams container output in real-time"""
 
     def __init__(self, container_id: str, task_id: str):
-<<<<<<< HEAD
-    websockets = None  # type: ignore
-        self.container_id = container_id  # type: ignore
-        self.task_id = task_id  # type: ignore
-        self.streaming = False  # type: ignore
-        self.clients: List[websockets.WebSocketServerProtocol] = []  # type: ignore
-=======
         self.container_id = container_id  # type: ignore
         self.task_id = task_id  # type: ignore
         self.streaming = False  # type: ignore
         self.clients: List = []  # type: ignore
->>>>>>> e3b9d04c
 
     async def start_streaming(self, container):
         """Start streaming container output"""
@@ -187,10 +175,6 @@
             raise RuntimeError("Docker SDK not available. Please install: pip install docker")
 
         try:  # type: ignore
-<<<<<<< HEAD
-                docker = None
-=======
->>>>>>> e3b9d04c
             self.docker_client = docker.from_env()  # type: ignore
             # Test connection
             self.docker_client.ping()  # type: ignore
@@ -281,26 +265,6 @@
         if not self.docker_client:
             raise RuntimeError("Docker client not initialized")
 
-<<<<<<< HEAD
-        # Validate API key before container creation
-        api_key = os.getenv('CLAUDE_API_KEY', '').strip()
-        if not api_key:
-            logger.error(f"CLAUDE_API_KEY not set for task {task_id}")
-            return ContainerResult(
-                container_id="none",
-                task_id=task_id,
-                status="failed",
-                start_time=datetime.now(),
-                end_time=datetime.now(),
-                duration=0.0,
-                exit_code=-1,
-                stdout="",
-                stderr="ERROR: CLAUDE_API_KEY environment variable not set",
-                logs=[],
-                resource_usage={},
-                error_message="CLAUDE_API_KEY not set"
-            )
-=======
         # Try subprocess first as fallback for auth issues
         subprocess_result = self._try_subprocess_execution(task_id, worktree_path, prompt_file)
         if subprocess_result.exit_code == 0:
@@ -315,7 +279,6 @@
         if not api_key:
             logger.warning(f"CLAUDE_API_KEY not set for task {task_id}, relying on subscription auth")
             # Don't fail here - let container try with mounted auth
->>>>>>> e3b9d04c
 
         _container_id = f"orchestrator-{task_id}-{uuid.uuid4().hex[:8]}"
         start_time = datetime.now()
@@ -344,21 +307,14 @@
 
         logger.info(f"Starting containerized task: {task_id}")
 
-<<<<<<< HEAD
-        # Prepare container volumes
-        _volumes = {
-=======
         # Prepare container volumes including auth directories
         volumes = {
->>>>>>> e3b9d04c
             str(worktree_path.absolute()): {
                 'bind': '/workspace',
                 'mode': 'rw'
             }
         }
 
-<<<<<<< HEAD
-=======
         # Mount Claude config directory for subscription auth
         claude_config_dir = Path.home() / '.claude'
         if claude_config_dir.exists():
@@ -375,7 +331,6 @@
                 'mode': 'ro'
             }
 
->>>>>>> e3b9d04c
         # Prepare Claude CLI command with proper flags and path escaping
         import shlex
         escaped_prompt = shlex.quote(prompt_file)
@@ -387,12 +342,6 @@
         logger.info(f"Container command: {' '.join(claude_cmd)}")
 
         try:  # type: ignore
-<<<<<<< HEAD
-                _docker = None
-                _docker = None
-    docker = None
-=======
->>>>>>> e3b9d04c
             # Create and start container
             container = self.docker_client.containers.run(  # type: ignore
                 image=self.config.image,  # type: ignore
@@ -408,14 +357,11 @@
                 environment={
                     'PYTHONUNBUFFERED': '1',
                     'CLAUDE_API_KEY': os.getenv('CLAUDE_API_KEY', ''),
-<<<<<<< HEAD
-=======
                     'CLAUDE_CODE_SSE_PORT': os.getenv('CLAUDE_CODE_SSE_PORT', ''),
                     'CLAUDE_CODE_ENTRYPOINT': os.getenv('CLAUDE_CODE_ENTRYPOINT', 'cli'),
                     'CLAUDECODE': os.getenv('CLAUDECODE', '1'),
                     'GH_TOKEN': os.getenv('GH_TOKEN', ''),
                     'GITHUB_TOKEN': os.getenv('GITHUB_TOKEN', ''),
->>>>>>> e3b9d04c
                     'TASK_ID': task_id  # type: ignore
                 }
             )
