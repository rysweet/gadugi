--- conflicted
+++ resolved
@@ -18,11 +18,8 @@
     "protobuf>=4.0.0",
     "websockets>=15.0.1",
     "docker>=7.1.0",
-<<<<<<< HEAD
     "numpy>=2.0.2",
-=======
     "aiofiles>=24.1.0",
->>>>>>> 1ad1560b
 ]
 dynamic = ["version"]
 
