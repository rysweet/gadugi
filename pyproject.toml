[build-system]
requires = ["setuptools>=61.0", "wheel"]
build-backend = "setuptools.build_meta"

[project]
name = "gadugi"
description = "Multi-Agent System for AI-Assisted Coding"
readme = "README.md"
license = {file = "LICENSE"}
authors = [
    {name = "Gadugi Contributors", email = "noreply@example.com"}
]
requires-python = ">=3.9"
dependencies = [
    "psutil>=7.0.0",
    "PyYAML>=6.0",
    "aiohttp>=3.8.0",
    "protobuf>=4.0.0",
<<<<<<< HEAD
    "docker>=7.1.0",
    "websockets>=15.0.1",
    "structlog>=25.4.0",
    "pydantic>=2.11.7",
    "fastapi>=0.116.1",
    "flask>=3.1.1",
    "pydantic-settings>=2.10.1",
=======
    "grpcio-tools>=1.60.0",
    "neo4j>=5.0.0",
>>>>>>> e3b9d04c
]
dynamic = ["version"]

[project.scripts]
gadugi = "gadugi.event_service.cli:main"

[project.urls]
Homepage = "https://github.com/rysweet/gadugi"
Repository = "https://github.com/rysweet/gadugi"

[project.optional-dependencies]
dev = [
    "pytest>=7.0",
    "pytest-cov>=4.0",
    "pytest-mock>=3.10",
    "ruff>=0.8.0",
    "pyright>=1.1.380",
    "pre-commit>=3.5.0",
    "mypy>=1.8.0",
]
test = [
    "pytest>=7.0",
    "pytest-mock>=3.10",
    "pytest-asyncio>=0.21",
    "docker>=6.0",
    "psutil>=5.9",
]
qa = [
    "pytest>=7.0",
    "pytest-cov>=4.0",
    "pytest-mock>=3.10",
    "pytest-asyncio>=0.21",
    "ruff>=0.8.0",
    "pyright>=1.1.380",
    "pre-commit>=3.5.0",
    "mypy>=1.8.0",
    "black>=24.0.0",
]

[tool.setuptools.dynamic]
version = {attr = "gadugi.__version__"}

[tool.setuptools.packages.find]
where = ["."]
include = ["gadugi*"]

[tool.pytest.ini_options]
testpaths = ["tests"]
python_files = ["test_*.py"]
python_classes = ["Test*"]
python_functions = ["test_*"]
addopts = [
    "--strict-markers",
    "--strict-config",
    "--verbose",
    "--tb=short",
]
markers = [
    "integration: marks tests as integration tests",
    "unit: marks tests as unit tests",
]

[tool.coverage.run]
source = ["."]
omit = [
    "tests/*",
    ".claude/*",
    "*/tests/*",
    "*/__pycache__/*",
    "*/site-packages/*",
]

[tool.coverage.report]
exclude_lines = [
    "pragma: no cover",
    "def __repr__",
    "raise AssertionError",
    "raise NotImplementedError",
]

[tool.ruff]
line-length = 100
target-version = "py39"
extend-exclude = [
    ".git",
    ".venv",
    ".claude",
    "__pycache__",
    "node_modules",
    "build",
    "dist",
]
[tool.ruff.lint]
select = ["E", "F", "W"]  # Basic errors and warnings only
ignore = ["E501"]  # Fix issues rather than ignore them - E501 handled by formatter

# Ignore async-related rules in test files since they often use subprocess for git setup
[tool.ruff.lint.per-file-ignores]
"**/tests/*.py" = [
    "ASYNC220", "ASYNC221", "ASYNC230",  # async rules
    "S101",     # assert statements (normal in tests)
    "PLR2004",  # magic values (normal in tests)
    "SLF001",   # private member access (normal in tests)
    "DTZ005",   # datetime without timezone (acceptable in tests)
    "DTZ006",   # datetime fromtimestamp without tz (acceptable in tests)
]
"tests/*.py" = [
    "ASYNC220", "ASYNC221", "ASYNC230",  # async rules
    "S101",     # assert statements (normal in tests)
    "PLR2004",  # magic values (normal in tests)
    "SLF001",   # private member access (normal in tests)
    "DTZ005",   # datetime without timezone (acceptable in tests)
    "DTZ006",   # datetime fromtimestamp without tz (acceptable in tests)
]
"test_*.py" = [
    "ASYNC220", "ASYNC221", "ASYNC230",  # async rules
    "S101",     # assert statements (normal in tests)
    "PLR2004",  # magic values (normal in tests)
    "SLF001",   # private member access (normal in tests)
    "DTZ005",   # datetime without timezone (acceptable in tests)
    "DTZ006",   # datetime fromtimestamp without tz (acceptable in tests)
]

[tool.ruff.format]
docstring-code-format = true
docstring-code-line-length = 88
line-ending = "auto"

[dependency-groups]
dev = [
    "pyright>=1.1.403",
]<|MERGE_RESOLUTION|>--- conflicted
+++ resolved
@@ -16,18 +16,8 @@
     "PyYAML>=6.0",
     "aiohttp>=3.8.0",
     "protobuf>=4.0.0",
-<<<<<<< HEAD
-    "docker>=7.1.0",
-    "websockets>=15.0.1",
-    "structlog>=25.4.0",
-    "pydantic>=2.11.7",
-    "fastapi>=0.116.1",
-    "flask>=3.1.1",
-    "pydantic-settings>=2.10.1",
-=======
     "grpcio-tools>=1.60.0",
     "neo4j>=5.0.0",
->>>>>>> e3b9d04c
 ]
 dynamic = ["version"]
 
@@ -154,9 +144,4 @@
 [tool.ruff.format]
 docstring-code-format = true
 docstring-code-line-length = 88
-line-ending = "auto"
-
-[dependency-groups]
-dev = [
-    "pyright>=1.1.403",
-]+line-ending = "auto"