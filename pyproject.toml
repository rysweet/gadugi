--- conflicted
+++ resolved
@@ -16,13 +16,8 @@
     "PyYAML>=6.0",
     "aiohttp>=3.8.0",
     "protobuf>=4.0.0",
-<<<<<<< HEAD
-    "docker>=7.1.0",
-    "websockets>=15.0.1",
-=======
     "grpcio-tools>=1.60.0",
     "neo4j>=5.0.0",
->>>>>>> e3b9d04c
 ]
 dynamic = ["version"]
 
@@ -149,10 +144,4 @@
 [tool.ruff.format]
 docstring-code-format = true
 docstring-code-line-length = 88
-line-ending = "auto"
-
-[dependency-groups]
-dev = [
-    "pre-commit>=4.3.0",
-    "pyright>=1.1.403",
-]+line-ending = "auto"