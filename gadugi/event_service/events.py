--- conflicted
+++ resolved
@@ -7,12 +7,8 @@
 import json
 import time
 from dataclasses import dataclass, field, asdict
-<<<<<<< HEAD
-=======
 from typing import Dict, List, Optional, Any
->>>>>>> e3b9d04c
 from uuid import uuid4
-from typing import Any, Dict, List, Optional
 
 
 @dataclass
