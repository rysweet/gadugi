# Gadugi - Multi-Agent System for AI-Assisted Coding

> **Gadugi** is a multi-agent system for AI-assisted coding. It takes its name from the Cherokee word (gah-DOO-gee) that means communal work - where community members come together to accomplish tasks that benefit everyone, sharing collective wisdom and mutual support.

## Overview

Gadugi provides a collection of reusable AI agents that work together (and in parallel) to enhance software development workflows. While currently implemented for Claude Code, the architecture is designed to be agent-host neutral and can be adapted to other AI coding assistants.

## Philosophy

The Cherokee concept of Gadugi represents:
- **ᎦᏚᎩ (Gadugi) - Communal Work**: Agents working together for mutual benefit
- **ᎠᏓᏅᏙ (Adanvdo) - Collective Wisdom**: Sharing patterns and knowledge
- **ᎠᎵᏍᏕᎸᏗ (Alisgelvdi) - Mutual Support**: Agents helping each other
- **ᎤᏂᎦᏚ (Unigadv) - Shared Resources**: Pooling tools and capabilities

## Repository Structure

```
gadugi/
├── .claude/
│   ├── agents/                     # All agents stored here
│   │   ├── workflow-manager.md         # Main workflow orchestrator
│   │   ├── orchestrator-agent.md       # Parallel execution coordinator
│   │   ├── code-reviewer.md            # Code review automation
│   │   ├── code-review-response.md     # Review feedback processing
│   │   ├── prompt-writer.md            # Structured prompt creation
│   │   ├── agent-manager.md            # Agent repository management
│   │   ├── task-analyzer.md            # Task dependency analysis
│   │   ├── task-bounds-eval.md         # Task complexity evaluation
│   │   ├── task-decomposer.md          # Task breakdown specialist
│   │   ├── task-research-agent.md      # Research and planning
│   │   ├── worktree-manager.md         # Git worktree lifecycle
│   │   ├── execution-monitor.md        # Parallel execution tracking
│   │   ├── team-coach.md               # Team coordination & optimization
│   │   ├── teamcoach-agent.md          # Alternative team coaching
│   │   ├── pr-backlog-manager.md       # PR readiness management
│   │   ├── program-manager.md          # Project health & strategy
│   │   ├── memory-manager.md           # Memory.md synchronization
│   │   ├── test-solver.md              # Test failure diagnosis
│   │   ├── test-writer.md              # Test suite creation
│   │   ├── xpia-defense-agent.md       # Security protection
│   │   └── workflow-manager-phase9-enforcement.md  # Review enforcement
│   ├── shared/                     # Shared utilities and modules
│   ├── docs/                       # Additional documentation
│   └── templates/                  # Workflow templates
├── .github/
│   ├── Memory.md                   # AI assistant persistent memory
│   └── workflows/                  # GitHub Actions workflows
├── prompts/                        # Prompt templates
├── manifest.yaml                   # Agent registry and versions
├── CLAUDE.md                       # Project-specific AI instructions
├── claude-generic-instructions.md  # Generic Claude Code best practices
├── LICENSE                         # MIT License
└── README.md                       # This file
```

## Quick Start

### Prerequisites

Gadugi uses [UV (Ultraviolet)](https://github.com/astral-sh/uv) for fast Python dependency management. Install UV first:

```bash
# macOS/Linux
curl -LsSf https://astral.sh/uv/install.sh | sh

# Windows (PowerShell)
powershell -c "irm https://astral.sh/uv/install.ps1 | iex"

# Or using pip
pip install uv
```

### Environment Setup

1. **Clone and set up the repository**:
   ```bash
   git clone https://github.com/rysweet/gadugi.git
   cd gadugi

   # Install dependencies (creates .venv automatically)
   uv sync --extra dev

   # Verify installation
   uv run python -c "import gadugi; print(f'Gadugi {gadugi.get_version()} ready!')"
   ```

2. **Run tests to verify setup**:
   ```bash
   uv run pytest tests/ -v
   ```

### Bootstrap Agent Manager

The agent-manager is required to sync agents from gadugi:

1. **Download agent-manager locally**:
   ```bash
   mkdir -p .claude/agents
   curl -o .claude/agents/agent-manager.md \
     https://raw.githubusercontent.com/rysweet/gadugi/main/.claude/agents/agent-manager.md
   ```

2. **Initialize and configure**:
   ```
   /agent:agent-manager init
   /agent:agent-manager register-repo https://github.com/rysweet/gadugi
   ```

3. **Install agents**:
   ```
   /agent:agent-manager install all
   ```

The agent-manager will handle all necessary configuration updates.

### Using Agents

Once installed, invoke agents as needed:

#### Primary Orchestrators
- `/agent:orchestrator-agent` - For coordinating multiple parallel workflows
- `/agent:workflow-manager` - For complete development workflows (issue → code → PR)

#### Specialized Agents
- `/agent:code-reviewer` - For comprehensive code reviews
- `/agent:prompt-writer` - For creating structured prompts
<<<<<<< HEAD
- `/agent:memory-manager` - For maintaining Memory.md and GitHub sync
- `/agent:program-manager` - For project health and issue lifecycle management
- `/agent:team-coach` - For team coordination and performance optimization

#### Development Tools
- `/agent:test-solver` - For diagnosing and fixing failing tests
- `/agent:test-writer` - For creating comprehensive test suites
- `/agent:pr-backlog-manager` - For managing PR readiness and backlogs

### Important: Hook Limitations

**Claude Code hooks cannot directly invoke agents using `/agent:agent-name` syntax.**

Hooks execute in shell environments where the `/agent:` syntax is not recognized, resulting in "No such file or directory" errors. Instead:

**❌ This fails in hooks:**
```json
{
  "command": "/agent:agent-manager check-and-update-agents"
}
```

**✅ Use hooks for notifications:**
```json
{
  "command": "echo 'Use \"/agent:agent-manager check-and-update-agents\" to check for updates'"
}
```

Then manually invoke agents in Claude Code sessions as needed.
=======
- `/agent:readme-agent` - For README management and maintenance
>>>>>>> 38f12c08

## Available Agents

### Workflow Management
- **workflow-manager** - Orchestrates complete development workflows from issue creation to PR review
- **orchestrator-agent** - Coordinates parallel execution of multiple WorkflowManagers
- **task-analyzer** - Analyzes prompt files to identify dependencies and parallelization opportunities
- **worktree-manager** - Manages git worktree lifecycle for isolated parallel execution
- **execution-monitor** - Monitors parallel Claude Code CLI executions and tracks progress

### Task Analysis & Decomposition
- **task-bounds-eval** - Evaluates task complexity and scope boundaries
- **task-decomposer** - Breaks down complex tasks into manageable subtasks
- **task-research-agent** - Conducts research for task planning and implementation

### Code Quality & Review
- **code-reviewer** - Performs comprehensive code reviews on pull requests
- **code-review-response** - Processes code review feedback and implements changes
- **test-solver** - Diagnoses and fixes failing tests
- **test-writer** - Creates comprehensive test suites

### Team Coordination & Optimization
- **team-coach** - Provides intelligent multi-agent team coordination with performance analytics
- **teamcoach-agent** - Alternative implementation of team coaching functionality
- **pr-backlog-manager** - Manages PR backlogs by ensuring readiness for review and merge

### Project Management
- **program-manager** - Manages project health, issue lifecycle, and strategic direction
- **memory-manager** - Maintains and synchronizes Memory.md with GitHub Issues

<<<<<<< HEAD
### Productivity & Content Creation
- **prompt-writer** - Creates high-quality structured prompts for development workflows
=======
### Productivity
- **prompt-writer** - Creates high-quality structured prompts for complex tasks
- **readme-agent** - Manages and maintains README.md files on behalf of the Product Manager
>>>>>>> 38f12c08

### Security & Infrastructure
- **agent-manager** - Manages external agent repositories with version control
- **xpia-defense-agent** - Protects against Cross-Prompt Injection Attacks

### Specialized Enforcement
- **workflow-manager-phase9-enforcement** - Ensures Phase 9 code review enforcement in workflows

## Agent Hierarchy and Coordination

### Primary Orchestrators
- **orchestrator-agent** → Coordinates multiple **workflow-manager** instances for parallel execution
- **workflow-manager** → Main workflow orchestrator that invokes specialized agents as needed

### Agent Dependencies
- **orchestrator-agent** uses:
  - **task-analyzer** - To analyze dependencies and plan parallel execution
  - **worktree-manager** - To create isolated development environments
  - **execution-monitor** - To track progress of parallel executions
- **workflow-manager** integrates with:
  - **code-reviewer** - For automated code review (Phase 9)
  - **memory-manager** - For state persistence and GitHub sync
  - **pr-backlog-manager** - For PR lifecycle management
- **team-coach** provides optimization for:
  - **orchestrator-agent** - Performance analytics and team coordination
  - **workflow-manager** - Intelligent task assignment and coaching

### Usage Patterns
- **For multiple related tasks**: Use **orchestrator-agent** to coordinate parallel **workflow-manager** instances
- **For single complex workflows**: Use **workflow-manager** directly
- **For specialized tasks**: Invoke specific agents (code-reviewer, test-solver, etc.) directly
- **For project management**: Use **program-manager** for issue lifecycle and strategic direction

## Development Setup

### Working with UV

Gadugi uses UV for fast, reliable Python dependency management:

```bash
# Install dependencies
uv sync --extra dev              # Development dependencies
uv sync                          # Production only

# Run commands
uv run pytest tests/             # Run tests
uv run ruff format .             # Format code
uv run ruff check .              # Lint code

# Manage dependencies
uv add requests                  # Add dependency
uv add --group dev mypy          # Add dev dependency
uv remove package                # Remove dependency
```

### Performance Benefits

UV provides significant performance improvements over pip:
- **10-100x faster** package installation
- **Automatic virtual environment** management
- **Reproducible builds** with `uv.lock`
- **Better dependency resolution**

### Development Workflow

1. **Setup**: `uv sync --extra dev`
2. **Test**: `uv run pytest tests/`
3. **Format**: `uv run ruff format .`
4. **Lint**: `uv run ruff check .`
5. **Add deps**: `uv add package`

See [docs/uv-migration-guide.md](docs/uv-migration-guide.md) for detailed instructions.

## Version Management

We use semantic versioning:
- **Major**: Breaking changes to agent interfaces
- **Minor**: New agents or features
- **Patch**: Bug fixes and improvements

See `manifest.yaml` for current agent versions.

## License

MIT License - See [LICENSE](LICENSE) for details

## Acknowledgments

- The Cherokee Nation for the inspiring concept of Gadugi
- Anthropic for enabling AI-powered development

---

*ᎤᎵᎮᎵᏍᏗ (Ulihelisdi) - "We are helping each other"*<|MERGE_RESOLUTION|>--- conflicted
+++ resolved
@@ -126,10 +126,10 @@
 #### Specialized Agents
 - `/agent:code-reviewer` - For comprehensive code reviews
 - `/agent:prompt-writer` - For creating structured prompts
-<<<<<<< HEAD
 - `/agent:memory-manager` - For maintaining Memory.md and GitHub sync
 - `/agent:program-manager` - For project health and issue lifecycle management
 - `/agent:team-coach` - For team coordination and performance optimization
+- `/agent:readme-agent` - For README management and maintenance
 
 #### Development Tools
 - `/agent:test-solver` - For diagnosing and fixing failing tests
@@ -157,9 +157,6 @@
 ```
 
 Then manually invoke agents in Claude Code sessions as needed.
-=======
-- `/agent:readme-agent` - For README management and maintenance
->>>>>>> 38f12c08
 
 ## Available Agents
 
@@ -190,14 +187,9 @@
 - **program-manager** - Manages project health, issue lifecycle, and strategic direction
 - **memory-manager** - Maintains and synchronizes Memory.md with GitHub Issues
 
-<<<<<<< HEAD
 ### Productivity & Content Creation
 - **prompt-writer** - Creates high-quality structured prompts for development workflows
-=======
-### Productivity
-- **prompt-writer** - Creates high-quality structured prompts for complex tasks
 - **readme-agent** - Manages and maintains README.md files on behalf of the Product Manager
->>>>>>> 38f12c08
 
 ### Security & Infrastructure
 - **agent-manager** - Manages external agent repositories with version control
