# Agent Hierarchy for Development Workflows

## Overview

<<<<<<< HEAD
This document explains the proper agent hierarchy for executing development workflows in the Gadugi multi-agent orchestration platform.
=======
This document explains the proper agent hierarchy for executing development workflows in the Gadugi project.
>>>>>>> 75200fc3

## Agent Hierarchy Diagram

```
┌─────────────────────────┐
│   Program Manager       │ ← Maintains project health
│ (Project Orchestrator)  │
└───────────┬─────────────┘
            │
            ├─── Manages → Issue Pipeline (triage, labeling)
            ├─── Updates → Project Priorities (.memory)
            ├─── Maintains → README & Documentation
            │
            └─── Coordinates with ↓

┌─────────────────────────┐
│   OrchestratorAgent     │ ← Start here for multiple tasks
│ (Parallel Coordinator)  │
└───────────┬─────────────┘
            │
            ├─── Invokes → TaskAnalyzer (dependency analysis)
            ├─── Invokes → WorktreeManager (git isolation)
            ├─── Invokes → ExecutionMonitor (parallel tracking)
            │
            └─── Spawns multiple ↓
                        
┌─────────────────────────┐
│    WorkflowManager      │ ← Or start here for single tasks
│  (Workflow Executor)    │
└───────────┬─────────────┘
            │
            ├─── Phase 1: Setup
            ├─── Phase 2: Issue Creation
            ├─── Phase 3: Branch Management
            ├─── Phase 4: Research
            ├─── Phase 5: Implementation
            ├─── Phase 6: Testing
            ├─── Phase 7: Documentation
            ├─── Phase 8: PR Creation
            │
            └─── Phase 9: Invokes → CodeReviewer
                                           │
                                           └─── May invoke → CodeReviewResponse
```

## When to Use Each Agent

### Use Program Manager when:
- Running regular project maintenance (manually or via cron)
- Triaging unlabeled issues
- Updating project priorities
- Keeping documentation current
- Example: `python src/agents/program_manager.py full`

### Use OrchestratorAgent when:
- You have multiple independent tasks to execute
- Tasks can be parallelized (no file conflicts)
- You want 3-5x speed improvement
- Example: Writing tests for 5 different modules

### Use WorkflowManager when:
- You have a single complex task
- The task requires sequential phases
- No parallelization opportunity
- Example: Implementing a single new feature

### Never manually execute:
- ❌ `gh issue create`
- ❌ `git checkout -b`
- ❌ `gh pr create`
- ❌ Individual workflow phases

## Correct Usage Examples

### Multiple Tasks (Use OrchestratorAgent)
```
/agent:orchestrator-agent

Execute these specific prompts in parallel:
- test-definition-node.md
- test-relationship-creator.md
- fix-documentation-linker.md
```

### Single Task (Use WorkflowManager)
```
/agent:workflow-manager

Task: Execute workflow for /prompts/implement-new-feature.md
```

### Quick Fix (Manual allowed)
```
# For a typo fix or single-line change
git add README.md
git commit -m "fix: typo in README"
git push
```

## Benefits of Using Agents

1. **Project Health**: Program Manager maintains issue hygiene and priorities
2. **Automation**: All phases execute automatically
3. **Consistency**: Same workflow every time
4. **State Tracking**: Progress saved and resumable
5. **Code Reviews**: Phase 9 never skipped
6. **Parallelization**: 3-5x faster for multiple tasks
7. **Error Handling**: Graceful recovery from failures
8. **Documentation**: README and docs stay current automatically

## Program Manager Details

The Program Manager is responsible for:

### Issue Pipeline Management
- **Triage**: Automatically labels unlabeled issues based on content
- **Pipeline**: Moves issues through lifecycle stages (idea → draft → ready)
- **Hygiene**: Ensures single lifecycle label per issue
- **Classification**: Detects bugs, well-structured drafts, and raw ideas

### Project Coordination
- **Priorities**: Maintains `.memory/project/priorities.md` with top 5 priorities
- **Milestones**: Tracks milestone progress and deadlines
- **Recommendations**: Identifies bottlenecks and stale issues
- **Metrics**: Provides pipeline status and velocity insights

### Documentation
- **README**: Detects new features from PRs and updates README
- **Agents**: Identifies new agents not documented
- **Automation**: Can run via cron for continuous maintenance

## Common Mistakes

1. **Wrong**: Manually creating issues, branches, and PRs
2. **Wrong**: Using WorkflowManager for multiple independent tasks
3. **Wrong**: Skipping OrchestratorAgent when parallelization is possible
4. **Wrong**: Manually triaging issues when Program Manager can automate
5. **Right**: Let agents handle the entire workflow
6. **Right**: Use OrchestratorAgent first, it will spawn WorkflowManagers
7. **Right**: Run Program Manager regularly for project health<|MERGE_RESOLUTION|>--- conflicted
+++ resolved
@@ -2,11 +2,8 @@
 
 ## Overview
 
-<<<<<<< HEAD
-This document explains the proper agent hierarchy for executing development workflows in the Gadugi multi-agent orchestration platform.
-=======
-This document explains the proper agent hierarchy for executing development workflows in the Gadugi project.
->>>>>>> 75200fc3
+This document explains the agent hierarchy for executing development workflows in the Gadugi multi-agent orchestration platform.
+
 
 ## Agent Hierarchy Diagram
 
