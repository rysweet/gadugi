--- conflicted
+++ resolved
@@ -29,19 +29,6 @@
       - id: mixed-line-ending
         args: ['--fix=lf']
 
-<<<<<<< HEAD
-  # Type checking with pyright (using local hook for now)
-  - repo: local
-    hooks:
-      - id: pyright
-        name: pyright type checker
-        entry: pyright container_runtime/
-        language: system
-        types: [python]
-        pass_filenames: false
-        stages: [pre-push]  # Run on push to avoid slowing down commits
-        # Scoped to container_runtime/ initially for phased rollout
-=======
   # Type checking with pyright
   - repo: https://github.com/RobertCraigie/pyright-python
     rev: v1.1.390
@@ -54,7 +41,6 @@
         pass_filenames: false
         additional_dependencies: ['pyright@1.1.390']
         args: []
->>>>>>> e3b9d04c
 
   # Security: Check for secrets
   - repo: https://github.com/Yelp/detect-secrets
